--- conflicted
+++ resolved
@@ -44,19 +44,13 @@
 	t.Parallel()
 	app, client := ablytest.NewRealtime(nil...)
 	defer safeclose(t, ablytest.FullRealtimeCloser(client), app)
-<<<<<<< HEAD
 	err := ablytest.ConnWaiter(client, client.Connect, ably.ConnectionEventConnected).Wait()
-=======
 
 	members, err := client.Channels.Get("persisted:presence_fixtures").Presence.Get(context.Background())
->>>>>>> 302910e5
 	if err != nil {
 		t.Fatal(err)
 	}
-	members, err := client.Channels.Get("persisted:presence_fixtures").Presence.Get(true)
-	if err != nil {
-		t.Fatal(err)
-	}
+
 	if err = contains(members, fixtureMembers...); err != nil {
 		t.Fatal(err)
 	}
