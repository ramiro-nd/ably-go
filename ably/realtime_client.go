package ably

import (
	"net/http"
	"time"

	"github.com/ably/ably-go/ably/proto"
)

// The Realtime libraries establish and maintain a persistent connection
// to Ably enabling extremely low latency broadcasting of messages and presence
// state.
type Realtime struct {
	Auth       *Auth
	Channels   *Channels
	Connection *Connection

<<<<<<< HEAD
	chansMtx sync.RWMutex
	chans    map[string]*RealtimeChannel
	rest     *REST
	err      chan error
}

var NewRealtimeClient = newRealtime // TODO: remove once tests use functional ClientOptions

// NewRealtime constructs a new RealtimeV12.
func NewRealtime(options ClientOptionsV12) (*Realtime, error) {
	var o ClientOptions
	options.applyWithDefaults(&o)
	return newRealtime(&o)
}

// newRealtime
func newRealtime(opts *ClientOptions) (*Realtime, error) {
	if opts == nil {
		panic("called NewRealtimeClient with nil ClientOptions")
	}

	// Temporarily set defaults here in case this wasn't called from NewRealtimeV12.
	ClientOptionsV12{}.applyWithDefaults(opts)

	c := &Realtime{
		err:   make(chan error),
		chans: make(map[string]*RealtimeChannel),
=======
	rest *RestClient
}

// NewRealtime constructs a new Realtime.
func NewRealtime(opts *ClientOptions) (*Realtime, error) {
	if opts == nil {
		panic("called NewRealtime with nil ClientOptions")
>>>>>>> 5e72e498
	}
	c := &Realtime{}
	rest, err := NewRestClient(opts)
	if err != nil {
		return nil, err
	}
	c.rest = rest
	c.Auth = rest.Auth
	c.Channels = newChannels(c)
	conn, err := newConn(c.opts(), rest.Auth, connCallbacks{
		c.onChannelMsg, c.onReconnectMsg, c.onConnStateChange,
	})
	if err != nil {
		return nil, err
	}
	c.Connection = conn
	return c, nil
}

<<<<<<< HEAD
// Close
func (c *Realtime) Close() error {
	return c.Connection.Close()
=======
// Connect is the same as Connection.Connect.
func (c *Realtime) Connect() {
	c.Connection.Connect()
}

// Close is the same as Connection.Close.
func (c *Realtime) Close() {
	c.Connection.Close()
>>>>>>> 5e72e498
}

// Stats gives the clients metrics according to the given parameters. The
// returned result can be inspected for the statistics via the Stats()
// method.
func (c *Realtime) Stats(params *PaginateParams) (*PaginatedResult, error) {
	return c.rest.Stats(params)
}

// Time
func (c *Realtime) Time() (time.Time, error) {
	return c.rest.Time()
}

<<<<<<< HEAD
func (c *Realtime) dispatchloop() {
	for msg := range c.Connection.msgCh {
		c.Channels.Get(msg.Channel).notify(msg)
	}
}

=======
func (c *Realtime) onChannelMsg(msg *proto.ProtocolMessage) {
	c.Channels.Get(msg.Channel).notify(msg)
}

func (c *Realtime) onReconnectMsg(msg *proto.ProtocolMessage) {
	switch msg.Action {
	case proto.ActionConnected:
		if msg.Error != nil {
			// (RTN15c3)
			for _, ch := range c.Channels.All() {
				switch ch.State() {
				case StateConnSuspended:
					ch.attach(false)
				case StateChanAttaching, StateChanAttached:
					ch.mayAttach(false, false)
				}
			}
		}

	case proto.ActionError:
		// (RTN15c4)

		for _, ch := range c.Channels.All() {
			ch.state.syncSet(StateChanFailed, newErrorProto(msg.Error))
		}
	}
}

func tokenError(err *proto.ErrorInfo) bool {
	return err.StatusCode == http.StatusUnauthorized && (40140 <= err.Code && err.Code < 40150)
}

func (c *Realtime) onConnStateChange(state State) {
	// TODO: Replace with EventEmitter https://github.com/ably/ably-go/pull/144
	c.Channels.broadcastConnStateChange(state)
}

>>>>>>> 5e72e498
func (c *Realtime) opts() *ClientOptions {
	return &c.rest.opts
}

func (c *Realtime) logger() *LoggerOptions {
	return c.rest.logger()
}<|MERGE_RESOLUTION|>--- conflicted
+++ resolved
@@ -15,14 +15,10 @@
 	Channels   *Channels
 	Connection *Connection
 
-<<<<<<< HEAD
-	chansMtx sync.RWMutex
-	chans    map[string]*RealtimeChannel
-	rest     *REST
-	err      chan error
+	rest *REST
 }
 
-var NewRealtimeClient = newRealtime // TODO: remove once tests use functional ClientOptions
+var DeprecatedNewRealtime = newRealtime // TODO: remove once tests use functional ClientOptions
 
 // NewRealtime constructs a new RealtimeV12.
 func NewRealtime(options ClientOptionsV12) (*Realtime, error) {
@@ -34,25 +30,12 @@
 // newRealtime
 func newRealtime(opts *ClientOptions) (*Realtime, error) {
 	if opts == nil {
-		panic("called NewRealtimeClient with nil ClientOptions")
+		panic("called DeprecatedNewRealtime with nil ClientOptions")
 	}
 
 	// Temporarily set defaults here in case this wasn't called from NewRealtimeV12.
 	ClientOptionsV12{}.applyWithDefaults(opts)
 
-	c := &Realtime{
-		err:   make(chan error),
-		chans: make(map[string]*RealtimeChannel),
-=======
-	rest *RestClient
-}
-
-// NewRealtime constructs a new Realtime.
-func NewRealtime(opts *ClientOptions) (*Realtime, error) {
-	if opts == nil {
-		panic("called NewRealtime with nil ClientOptions")
->>>>>>> 5e72e498
-	}
 	c := &Realtime{}
 	rest, err := NewRestClient(opts)
 	if err != nil {
@@ -71,11 +54,6 @@
 	return c, nil
 }
 
-<<<<<<< HEAD
-// Close
-func (c *Realtime) Close() error {
-	return c.Connection.Close()
-=======
 // Connect is the same as Connection.Connect.
 func (c *Realtime) Connect() {
 	c.Connection.Connect()
@@ -84,7 +62,6 @@
 // Close is the same as Connection.Close.
 func (c *Realtime) Close() {
 	c.Connection.Close()
->>>>>>> 5e72e498
 }
 
 // Stats gives the clients metrics according to the given parameters. The
@@ -99,14 +76,6 @@
 	return c.rest.Time()
 }
 
-<<<<<<< HEAD
-func (c *Realtime) dispatchloop() {
-	for msg := range c.Connection.msgCh {
-		c.Channels.Get(msg.Channel).notify(msg)
-	}
-}
-
-=======
 func (c *Realtime) onChannelMsg(msg *proto.ProtocolMessage) {
 	c.Channels.Get(msg.Channel).notify(msg)
 }
@@ -144,7 +113,6 @@
 	c.Channels.broadcastConnStateChange(state)
 }
 
->>>>>>> 5e72e498
 func (c *Realtime) opts() *ClientOptions {
 	return &c.rest.opts
 }
