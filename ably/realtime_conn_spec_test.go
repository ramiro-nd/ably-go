package ably_test

import (
	"fmt"
	"io"
	"net/http"
	"net/url"
	"strings"
	"testing"
	"time"

	"github.com/ably/ably-go/ably"
	"github.com/ably/ably-go/ably/ablytest"
	"github.com/ably/ably-go/ably/internal/ablyutil"
	"github.com/ably/ably-go/ably/proto"
)

func Test_RTN4a_ConnectionEventForStateChange(t *testing.T) {
	t.Run(fmt.Sprintf("on %s", ably.ConnectionStateConnecting), func(t *testing.T) {
		t.Parallel()

		app, realtime := ablytest.NewRealtime(&ably.ClientOptions{NoConnect: true})
		defer safeclose(t, ablytest.FullRealtimeCloser(realtime), app)

		changes := make(chan ably.ConnectionStateChange)
		defer ablytest.Instantly.NoRecv(t, nil, changes, t.Errorf)

		realtime.Connection.On(ably.ConnectionEventConnecting, func(change ably.ConnectionStateChange) {
			changes <- change
		})

		realtime.Connect()

		ablytest.Soon.Recv(t, nil, changes, t.Fatalf)
	})

	t.Run(fmt.Sprintf("on %s", ably.ConnectionStateConnected), func(t *testing.T) {
		t.Parallel()

		app, realtime := ablytest.NewRealtime(&ably.ClientOptions{NoConnect: true})
		defer safeclose(t, ablytest.FullRealtimeCloser(realtime), app)

		connectAndWait(t, realtime)
	})

	t.Run(fmt.Sprintf("on %s", ably.ConnectionStateDisconnected), func(t *testing.T) {
		t.Parallel()

		options := &ably.ClientOptions{NoConnect: true}
		disconnect := ablytest.SetFakeDisconnect(options)
		app, realtime := ablytest.NewRealtime(options)
		defer safeclose(t, app)
		defer realtime.Close()

		connectAndWait(t, realtime)

		changes := make(chan ably.ConnectionStateChange)
		defer ablytest.Instantly.NoRecv(t, nil, changes, t.Errorf)

		realtime.Connection.On(ably.ConnectionEventDisconnected, func(change ably.ConnectionStateChange) {
			changes <- change
		})

		err := disconnect()
		if err != nil {
			t.Fatalf("fake disconnection failed: %v", err)
		}

		ablytest.Soon.Recv(t, nil, changes, t.Fatalf)

	})

	t.Run(fmt.Sprintf("on %s", ably.ConnectionStateSuspended), func(t *testing.T) {
		t.Parallel()

		t.Skip("SUSPENDED not yet implemented")
	})

	t.Run(fmt.Sprintf("on %s", ably.ConnectionStateClosing), func(t *testing.T) {
		t.Parallel()

		app, realtime := ablytest.NewRealtime(&ably.ClientOptions{NoConnect: true})
		defer safeclose(t, ablytest.FullRealtimeCloser(realtime), app)

		connectAndWait(t, realtime)

		changes := make(chan ably.ConnectionStateChange)
		defer ablytest.Instantly.NoRecv(t, nil, changes, t.Errorf)

		realtime.Connection.On(ably.ConnectionEventClosing, func(change ably.ConnectionStateChange) {
			changes <- change
		})

		realtime.Close()
		ablytest.Soon.Recv(t, nil, changes, t.Fatalf)
	})

	t.Run(fmt.Sprintf("on %s", ably.ConnectionStateClosed), func(t *testing.T) {
		t.Parallel()

		app, realtime := ablytest.NewRealtime(&ably.ClientOptions{NoConnect: true})
		defer safeclose(t, ablytest.FullRealtimeCloser(realtime), app)

		connectAndWait(t, realtime)

		changes := make(chan ably.ConnectionStateChange)
		defer ablytest.Instantly.NoRecv(t, nil, changes, t.Errorf)

		realtime.Connection.On(ably.ConnectionEventClosed, func(change ably.ConnectionStateChange) {
			changes <- change
		})

		realtime.Close()
		ablytest.Soon.Recv(t, nil, changes, t.Fatalf)
	})

	t.Run(fmt.Sprintf("on %s", ably.ConnectionStateFailed), func(t *testing.T) {
		t.Parallel()

		var options ably.ClientOptions
		options.Environment = "sandbox"
		options.NoConnect = true
		options.Key = "made:up"

		realtime, err := ably.NewRealtime(&options)
		if err != nil {
			t.Fatalf("unexpected err: %s", err)
		}

		changes := make(chan ably.ConnectionStateChange)
		defer ablytest.Instantly.NoRecv(t, nil, changes, t.Errorf)

		realtime.Connection.On(ably.ConnectionEventFailed, func(change ably.ConnectionStateChange) {
			changes <- change
		})

		realtime.Connect()
		ablytest.Soon.Recv(t, nil, changes, t.Fatalf)
	})
}

func connectAndWait(t *testing.T, realtime *ably.Realtime) {
	t.Helper()

	changes := make(chan ably.ConnectionStateChange)
	defer ablytest.Instantly.NoRecv(t, nil, changes, t.Errorf)

	realtime.Connection.Once(ably.ConnectionEventConnected, func(change ably.ConnectionStateChange) {
		changes <- change
	})

	realtime.Connect()
	ablytest.Soon.Recv(t, nil, changes, t.Fatalf)
}

func TestRealtimeConn_RTN15a_ReconnectOnEOF(t *testing.T) {
	t.Parallel()

	doEOF := make(chan struct{}, 1)

	app, client := ablytest.NewRealtime(&ably.ClientOptions{
		NoConnect: true,
		Dial: func(protocol string, u *url.URL) (proto.Conn, error) {
			c, err := ablyutil.DialWebsocket(protocol, u)
			return protoConnWithFakeEOF{Conn: c, doEOF: doEOF}, err
		},
	})
	defer safeclose(t, ablytest.FullRealtimeCloser(client), app)

	if err := ablytest.ConnWaiter(client, client.Connect, ably.ConnectionEventConnected).Wait(); err != nil {
		t.Fatalf("Connect=%s", err)
	}

	channel := client.Channels.Get("channel")

	if err := ablytest.Wait(channel.Attach()); err != nil {
		t.Fatal(err)
	}

	sub, err := channel.Subscribe()
	if err != nil {
		t.Fatal(err)
	}

	stateChanges := make(chan ably.ConnectionStateChange, 16)
	client.Connection.OnAll(func(c ably.ConnectionStateChange) {
		stateChanges <- c
	})

	doEOF <- struct{}{}

	var state ably.ConnectionStateChange

	select {
	case state = <-stateChanges:
	case <-time.After(50 * time.Millisecond):
		t.Fatal("didn't transition on EOF")
	}

	if expected, got := ably.ConnectionStateDisconnected, state; expected != got.Current {
		t.Fatalf("expected transition to %v, got %v", expected, got)
	}

	// Publish a message to the channel through REST. If connection recovery
	// succeeds, we should then receive it without reattaching.

	rest, err := ably.NewRestClient(app.Options())
	if err != nil {
		t.Fatal(err)
	}
	err = rest.Channels.Get("channel", nil).Publish("name", "data")
	if err != nil {
		t.Fatal(err)
	}

	select {
	case state = <-stateChanges:
	case <-time.After(50 * time.Millisecond):
		t.Fatal("didn't reconnect")
	}

	if expected, got := ably.ConnectionStateConnecting, state; expected != got.Current {
		t.Fatalf("expected transition to %v, got %v", expected, got)
	}

	select {
	case state = <-stateChanges:
	case <-time.After(ablytest.Timeout):
		t.Fatal("didn't transition from CONNECTING")
	}

	if expected, got := ably.ConnectionStateConnected, state; expected != got.Current {
		t.Fatalf("expected transition to %v, got %v", expected, got)
	}

	select {
	case msg := <-sub.MessageChannel():
		if expected, got := "data", msg.Data; expected != got {
			t.Fatalf("expected message with data %v, got %v", expected, got)
		}
	case <-time.After(ablytest.Timeout):
		t.Fatal("expected message after connection recovery; got none")
	}
}

type protoConnWithFakeEOF struct {
	proto.Conn
	doEOF     <-chan struct{}
	onMessage func(msg *proto.ProtocolMessage)
}

func (c protoConnWithFakeEOF) Receive(deadline time.Time) (*proto.ProtocolMessage, error) {
	type result struct {
		msg *proto.ProtocolMessage
		err error
	}

	received := make(chan result, 1)

	go func() {
		msg, err := c.Conn.Receive(deadline)
		received <- result{msg: msg, err: err}

	}()

	select {
	case r := <-received:
		if c.onMessage != nil {
			c.onMessage(r.msg)
		}
		return r.msg, r.err
	case <-c.doEOF:
		return nil, io.EOF
	}
}

func TestRealtimeConn_RTN15b(t *testing.T) {
	t.Parallel()

	doEOF := make(chan struct{}, 1)

	type meta struct {
		dial     *url.URL
		messages []*proto.ProtocolMessage
	}

	var metaList []*meta
	gotDial := make(chan chan struct{})
	app, client := ablytest.NewRealtime(&ably.ClientOptions{
		NoConnect: true,
		Dial: func(protocol string, u *url.URL) (proto.Conn, error) {
			m := &meta{dial: u}
			metaList = append(metaList, m)
			if len(metaList) > 1 {
				goOn := make(chan struct{})
				gotDial <- goOn
				<-goOn
			}
			c, err := ablyutil.DialWebsocket(protocol, u)
			return protoConnWithFakeEOF{Conn: c, doEOF: doEOF, onMessage: func(msg *proto.ProtocolMessage) {
				m.messages = append(m.messages, msg)
			}}, err
		},
	})
	defer safeclose(t, ablytest.FullRealtimeCloser(client), app)

	if err := ablytest.ConnWaiter(client, client.Connect, ably.ConnectionEventConnected).Wait(); err != nil {
		t.Fatalf("Connect=%s", err)
	}

	channel := client.Channels.Get("channel")

	if err := ablytest.Wait(channel.Attach()); err != nil {
		t.Fatal(err)
	}

	stateChanges := make(chan ably.ConnectionStateChange, 16)
	client.Connection.OnAll(func(c ably.ConnectionStateChange) {
		stateChanges <- c
	})

	doEOF <- struct{}{}

	var state ably.ConnectionStateChange

	select {
	case state = <-stateChanges:
	case <-time.After(50 * time.Millisecond):
		t.Fatal("didn't transition on EOF")
	}

	if expected, got := ably.ConnectionStateDisconnected, state; expected != got.Current {
		t.Fatalf("expected transition to %v, got %v", expected, got)
	}

	// Publish a message to the channel through REST. If connection recovery
	// succeeds, we should then receive it without reattaching.

	rest, err := ably.NewRestClient(app.Options())
	if err != nil {
		t.Fatal(err)
	}
	goOn := <-gotDial
	err = rest.Channels.Get("channel", nil).Publish("name", "data")
	if err != nil {
		t.Fatal(err)
	}
	close(goOn)

	select {
	case state = <-stateChanges:
	case <-time.After(50 * time.Millisecond):
		t.Fatal("didn't reconnect")
	}

	if expected, got := ably.ConnectionStateConnecting, state; expected != got.Current {
		t.Fatalf("expected transition to %v, got %v", expected, got)
	}

	select {
	case state = <-stateChanges:
	case <-time.After(ablytest.Timeout):
		t.Fatal("didn't transition from CONNECTING")
	}

	if expected, got := ably.ConnectionStateConnected, state; expected != got.Current {
		t.Fatalf("expected transition to %v, got %v", expected, got)
	}
	if len(metaList) != 2 {
		t.Fatalf("expected 2 connection dialing got %d", len(metaList))
	}

	{ //(RTN15b1)
		u := metaList[1].dial
		resume := u.Query().Get("resume")
		connKey := recent(metaList[0].messages, proto.ActionConnected).ConnectionDetails.ConnectionKey
		if resume == "" {
			t.Fatal("expected resume query param to be set")
		}
		if resume != connKey {
			t.Errorf("resume: expected %q got %q", connKey, resume)
		}
	}

	{ //(RTN15b2)
		u := metaList[1].dial
		serial := u.Query().Get("connectionSerial")
		connSerial := fmt.Sprint(metaList[0].messages[0].ConnectionSerial)
		if serial == "" {
			t.Fatal("expected connectionSerial query param to be set")
		}
		if serial != connSerial {
			t.Errorf("connectionSerial: expected %q got %q", connSerial, serial)
		}
	}
}

func recent(msgs []*proto.ProtocolMessage, action proto.Action) *proto.ProtocolMessage {
	for i := len(msgs) - 1; i >= 0; i-- {
		if msgs[i].Action == action {
			return msgs[i]
		}
	}
	return nil
}

func TestRealtimeConn_RTN15c1(t *testing.T) {
	t.Parallel()

	doEOF := make(chan struct{}, 1)

	type meta struct {
		dial     *url.URL
		messages []*proto.ProtocolMessage
	}

	var metaList []*meta
	gotDial := make(chan chan struct{})

	app, client := ablytest.NewRealtime(&ably.ClientOptions{
		NoConnect: true,
		Dial: func(protocol string, u *url.URL) (proto.Conn, error) {
			m := &meta{dial: u}
			metaList = append(metaList, m)
			if len(metaList) > 1 {
				goOn := make(chan struct{})
				gotDial <- goOn
				<-goOn
			}
			c, err := ablyutil.DialWebsocket(protocol, u)
			return protoConnWithFakeEOF{Conn: c, doEOF: doEOF, onMessage: func(msg *proto.ProtocolMessage) {
				m.messages = append(m.messages, msg)
			}}, err
		},
	})
	defer safeclose(t, ablytest.FullRealtimeCloser(client), app)

	if err := ablytest.ConnWaiter(client, client.Connect, ably.ConnectionEventConnected).Wait(); err != nil {
		t.Fatalf("Connect=%s", err)
	}

	channel := client.Channels.Get("channel")
	if err := ablytest.Wait(channel.Attach()); err != nil {
		t.Fatal(err)
	}

	sub, err := channel.Subscribe()
	if err != nil {
		t.Fatal(err)
	}

	chanStateChanges := make(chan ably.State)
	channel.On(chanStateChanges)

	stateChanges := make(chan ably.ConnectionStateChange, 16)
	client.Connection.OnAll(func(c ably.ConnectionStateChange) {
		stateChanges <- c
	})

	doEOF <- struct{}{}

	var state ably.ConnectionStateChange

	select {
	case state = <-stateChanges:
	case <-time.After(50 * time.Millisecond):
		t.Fatal("didn't transition on EOF")
	}
	if expected, got := ably.ConnectionStateDisconnected, state; expected != got.Current {
		t.Fatalf("expected transition to %v, got %v", expected, got)
	}
	rest, err := ably.NewRestClient(app.Options())
	if err != nil {
		t.Fatal(err)
	}
	goOn := <-gotDial
	err = rest.Channels.Get("channel", nil).Publish("name", "data")
	if err != nil {
		t.Fatal(err)
	}
	close(goOn)

	select {
	case state = <-stateChanges:
	case <-time.After(50 * time.Millisecond):
		t.Fatal("didn't reconnect")
	}
	if expected, got := ably.ConnectionStateConnecting, state; expected != got.Current {
		t.Fatalf("expected transition to %v, got %v", expected, got)
	}
	select {
	case msg := <-sub.MessageChannel():
		if expected, got := "data", msg.Data; expected != got {
			t.Fatalf("expected message with data %v, got %v", expected, got)
		}
	case <-time.After(ablytest.Timeout):
		t.Fatal("expected message after connection recovery; got none")
	}

	select {
	case <-chanStateChanges:
		t.Fatal("expected no channel state changes")
	case <-time.After(50 * time.Millisecond):
		// (RTN15c1)
		//
		// - current connectionId == resume message connectionId
		// - resume message has no error
		// - no channel state changes happened.
		if client.Connection.ID() != metaList[1].messages[0].ConnectionID {
			t.Errorf("expected %q to equal %q", client.Connection.ID(), metaList[1].messages[0].ConnectionID)
		}
		if metaList[1].messages[0].Error != nil {
			t.Error("expected resume error to be nil")
		}
	}

}
func TestRealtimeConn_RTN15c2(t *testing.T) {
	t.Parallel()

	doEOF := make(chan struct{}, 1)

	type meta struct {
		dial     *url.URL
		messages []*proto.ProtocolMessage
	}

	var metaList []*meta
	errInfo := &proto.ErrorInfo{
		StatusCode: 401,
	}

	gotDial := make(chan chan struct{})
	app, client := ablytest.NewRealtime(&ably.ClientOptions{
		NoConnect: true,
		Dial: func(protocol string, u *url.URL) (proto.Conn, error) {
			m := &meta{dial: u}
			metaList = append(metaList, m)
			if len(metaList) > 1 {
				goOn := make(chan struct{})
				gotDial <- goOn
				<-goOn
			}
			c, err := ablyutil.DialWebsocket(protocol, u)
			return protoConnWithFakeEOF{Conn: c, doEOF: doEOF, onMessage: func(msg *proto.ProtocolMessage) {
				if len(metaList) == 2 && len(m.messages) == 0 {
					msg.Error = errInfo
				}
				m.messages = append(m.messages, msg)
			}}, err
		},
	})
	defer safeclose(t, ablytest.FullRealtimeCloser(client), app)

	if err := ablytest.ConnWaiter(client, client.Connect, ably.ConnectionEventConnected).Wait(); err != nil {
		t.Fatalf("Connect=%s", err)
	}

	channel := client.Channels.Get("channel")
	if err := ablytest.Wait(channel.Attach()); err != nil {
		t.Fatal(err)
	}
	chanStateChanges := make(chan ably.State)
	channel.On(chanStateChanges)

	sub, err := channel.Subscribe()
	if err != nil {
		t.Fatal(err)
	}

	stateChanges := make(chan ably.ConnectionStateChange, 16)
	client.Connection.OnAll(func(c ably.ConnectionStateChange) {
		stateChanges <- c
	})

	doEOF <- struct{}{}

	var state ably.ConnectionStateChange

	select {
	case state = <-stateChanges:
	case <-time.After(50 * time.Millisecond):
		t.Fatal("didn't transition on EOF")
	}
	if expected, got := ably.ConnectionStateDisconnected, state; expected != got.Current {
		t.Fatalf("expected transition to %v, got %v", expected, got)
	}
	rest, err := ably.NewRestClient(app.Options())
	if err != nil {
		t.Fatal(err)
	}
	goOn := <-gotDial
	err = rest.Channels.Get("channel", nil).Publish("name", "data")
	if err != nil {
		t.Fatal(err)
	}
	close(goOn)

	select {
	case state = <-stateChanges:
	case <-time.After(50 * time.Millisecond):
		t.Fatal("didn't reconnect")
	}
	if expected, got := ably.ConnectionStateConnecting, state; expected != got.Current {
		t.Fatalf("expected transition to %v, got %v", expected, got)
	}

	select {
	case msg := <-sub.MessageChannel():
		if expected, got := "data", msg.Data; expected != got {
			t.Fatalf("expected message with data %v, got %v", expected, got)
		}
	case <-time.After(ablytest.Timeout):
		t.Fatal("expected message after connection recovery; got none")
	}

	<-stateChanges
	select {
	case <-chanStateChanges:
		t.Fatal("expected no channel state changes")
	case <-time.After(50 * time.Millisecond):
		// (RTN15c2)
		//
		// - current connectionId == resume message connectionId
		// - resume message has an error
		// - Conn.Reqson == message resume error
		// - no channel state changes happened.
		if client.Connection.ID() != metaList[1].messages[0].ConnectionID {
			t.Errorf("expected %q to equal %q", client.Connection.ID(), metaList[1].messages[0].ConnectionID)
		}
		if metaList[1].messages[0].Error == nil {
			t.Error("expected resume error")
		}
		err = client.Connection.ErrorReason()
		if err == nil {
			t.Fatal("expected reason to be set")
		}
		reason := err.(*ably.ErrorInfo)
		if reason.StatusCode != errInfo.StatusCode {
			t.Errorf("expected %d got %d", errInfo.StatusCode, reason.StatusCode)
		}
	}
}
func TestRealtimeConn_RTN15c3_attached(t *testing.T) {
	t.Parallel()

	doEOF := make(chan struct{}, 1)

	type meta struct {
		dial     *url.URL
		messages []*proto.ProtocolMessage
	}

	var metaList []*meta
	errInfo := &proto.ErrorInfo{
		StatusCode: 401,
	}
	connID := "new-conn-id"
	gotDial := make(chan chan struct{})
	app, client := ablytest.NewRealtime(&ably.ClientOptions{
		NoConnect: true,
		Dial: func(protocol string, u *url.URL) (proto.Conn, error) {
			m := &meta{dial: u}
			metaList = append(metaList, m)
			if len(metaList) > 1 {
				goOn := make(chan struct{})
				gotDial <- goOn
				<-goOn
			}
			c, err := ablyutil.DialWebsocket(protocol, u)
			return protoConnWithFakeEOF{Conn: c, doEOF: doEOF, onMessage: func(msg *proto.ProtocolMessage) {
				if len(metaList) == 2 && len(m.messages) == 0 {
					msg.Error = errInfo
					msg.ConnectionID = connID
				}
				m.messages = append(m.messages, msg)
			}}, err
		},
	})
	defer safeclose(t, ablytest.FullRealtimeCloser(client), app)

	if err := ablytest.ConnWaiter(client, client.Connect, ably.ConnectionEventConnected).Wait(); err != nil {
		t.Fatalf("Connect=%s", err)
	}

	channel := client.Channels.Get("channel")
	if err := ablytest.Wait(channel.Attach()); err != nil {
		t.Fatal(err)
	}
	chanStateChanges := make(chan ably.State, 18)
	channel.On(chanStateChanges, ably.StateChanAttaching)

	stateChanges := make(chan ably.ConnectionStateChange, 16)
	client.Connection.OnAll(func(c ably.ConnectionStateChange) {
		stateChanges <- c
	})

	doEOF <- struct{}{}

	var state ably.ConnectionStateChange

	select {
	case state = <-stateChanges:
	case <-time.After(50 * time.Millisecond):
		t.Fatal("didn't transition on EOF")
	}
	if expected, got := ably.ConnectionStateDisconnected, state; expected != got.Current {
		t.Fatalf("expected transition to %v, got %v", expected, got)
	}
	rest, err := ably.NewRestClient(app.Options())
	if err != nil {
		t.Fatal(err)
	}
	goOn := <-gotDial
	err = rest.Channels.Get("channel", nil).Publish("name", "data")
	if err != nil {
		t.Fatal(err)
	}
	close(goOn)

	select {
	case state = <-stateChanges:
	case <-time.After(50 * time.Millisecond):
		t.Fatal("didn't reconnect")
	}
	if expected, got := ably.ConnectionStateConnecting, state; expected != got.Current {
		t.Fatalf("expected transition to %v, got %v", expected, got)
	}

	<-stateChanges

	var chanState ably.State
	select {
	case chanState = <-chanStateChanges:
	case <-time.After(50 * time.Millisecond):
		t.Fatal("didn't change state")
	}
	// we are testing to make sure we have initiated a new attach for channels
	// in ATTACHED state.
	if expected, got := ably.StateChanAttaching, chanState; expected != got.State {
		t.Fatalf("expected transition to %v, got %v", expected, got)
	}
	reason := client.Connection.ErrorReason()
	if reason == nil {
		t.Fatal("expected reason to be set")
	}
	if reason.StatusCode != errInfo.StatusCode {
		t.Errorf("expected %d got %d", errInfo.StatusCode, reason.StatusCode)
	}
}

func TestRealtimeConn_RTN15c3_attaching(t *testing.T) {
	t.Parallel()

	doEOF := make(chan struct{}, 1)

	type meta struct {
		dial     *url.URL
		messages []*proto.ProtocolMessage
	}

	var metaList []*meta
	errInfo := &proto.ErrorInfo{
		StatusCode: 401,
	}
	connID := "new-conn-id"
	gotDial := make(chan chan struct{})
	app, client := ablytest.NewRealtime(&ably.ClientOptions{
		NoConnect: true,
		Dial: func(protocol string, u *url.URL) (proto.Conn, error) {
			m := &meta{dial: u}
			metaList = append(metaList, m)
			if len(metaList) > 1 {
				goOn := make(chan struct{})
				gotDial <- goOn
				<-goOn
			}
			c, err := ablyutil.DialWebsocket(protocol, u)
			return protoConnWithFakeEOF{Conn: c, doEOF: doEOF, onMessage: func(msg *proto.ProtocolMessage) {
				if len(metaList) == 2 && len(m.messages) == 0 {
					msg.Error = errInfo
					msg.ConnectionID = connID
				}
				if msg.Action == proto.ActionAttached {
					msg.Action = proto.ActionHeartbeat
				}
				m.messages = append(m.messages, msg)
			}}, err
		},
	})
	defer safeclose(t, ablytest.FullRealtimeCloser(client), app)

	if err := ablytest.ConnWaiter(client, client.Connect, ably.ConnectionEventConnected).Wait(); err != nil {
		t.Fatalf("Connect=%s", err)
	}

	channel := client.Channels.Get("channel")
	if _, err := channel.Attach(); err != nil {
		t.Fatal(err)
	}

	stateChanges := make(chan ably.ConnectionStateChange, 16)
	client.Connection.OnAll(func(c ably.ConnectionStateChange) {
		stateChanges <- c
	})

	doEOF <- struct{}{}

	var state ably.ConnectionStateChange

	select {
	case state = <-stateChanges:
	case <-time.After(50 * time.Millisecond):
		t.Fatal("didn't transition on EOF")
	}
	if expected, got := ably.ConnectionStateDisconnected, state; expected != got.Current {
		t.Fatalf("expected transition to %v, got %v", expected, got)
	}
	rest, err := ably.NewRestClient(app.Options())
	if err != nil {
		t.Fatal(err)
	}
	goOn := <-gotDial
	err = rest.Channels.Get("channel", nil).Publish("name", "data")
	if err != nil {
		t.Fatal(err)
	}
	close(goOn)

	select {
	case state = <-stateChanges:
	case <-time.After(50 * time.Millisecond):
		t.Fatal("didn't reconnect")
	}
	if expected, got := ably.ConnectionStateConnecting, state; expected != got.Current {
		t.Fatalf("expected transition to %v, got %v", expected, got)
	}

	<-stateChanges

	// we are testing to make sure we have initiated a new attach for channels
	// in ATTACHING  state.
	if expected, got := ably.StateChanAttaching, channel.State(); expected != got {
		t.Fatalf("expected transition to %v, got %v", expected, got)
	}
	reason := client.Connection.ErrorReason()
	if reason == nil {
		t.Fatal("expected reason to be set")
	}
	if reason.StatusCode != errInfo.StatusCode {
		t.Errorf("expected %d got %d", errInfo.StatusCode, reason.StatusCode)
	}
}

func TestRealtimeConn_RTN15c4(t *testing.T) {
	t.Parallel()

	doEOF := make(chan struct{}, 1)

	type meta struct {
		dial     *url.URL
		messages []*proto.ProtocolMessage
	}

	var metaList []*meta
	errInfo := &proto.ErrorInfo{
		StatusCode: http.StatusBadRequest,
	}
	gotDial := make(chan chan struct{})
	app, client := ablytest.NewRealtime(&ably.ClientOptions{
		NoConnect: true,
		Dial: func(protocol string, u *url.URL) (proto.Conn, error) {
			m := &meta{dial: u}
			metaList = append(metaList, m)
			if len(metaList) > 1 {
				goOn := make(chan struct{})
				gotDial <- goOn
				<-goOn
			}
			c, err := ablyutil.DialWebsocket(protocol, u)
			return protoConnWithFakeEOF{Conn: c, doEOF: doEOF, onMessage: func(msg *proto.ProtocolMessage) {
				if len(metaList) == 2 && len(m.messages) == 0 {
					msg.Action = proto.ActionError
					msg.Error = errInfo
				}
				m.messages = append(m.messages, msg)
			}}, err
		},
	})
	defer safeclose(t, &closeClient{Closer: ablytest.FullRealtimeCloser(client), skip: []int{http.StatusBadRequest}}, app)

	if err := ablytest.ConnWaiter(client, client.Connect, ably.ConnectionEventConnected).Wait(); err != nil {
		t.Fatalf("Connect=%s", err)
	}

	channel := client.Channels.Get("channel")
	if err := ablytest.Wait(channel.Attach()); err != nil {
		t.Fatal(err)
	}
	chanStateChanges := make(chan ably.State, 1)
	channel.On(chanStateChanges, ably.StateChanFailed)

	stateChanges := make(chan ably.ConnectionStateChange, 16)
	client.Connection.OnAll(func(c ably.ConnectionStateChange) {
		stateChanges <- c
	})

	doEOF <- struct{}{}

	var state ably.ConnectionStateChange

	select {
	case state = <-stateChanges:
	case <-time.After(50 * time.Millisecond):
		t.Fatal("didn't transition on EOF")
	}
	if expected, got := ably.ConnectionStateDisconnected, state; expected != got.Current {
		t.Fatalf("expected transition to %v, got %v", expected, got)
	}
	rest, err := ably.NewRestClient(app.Options())
	if err != nil {
		t.Fatal(err)
	}
	goOn := <-gotDial
	err = rest.Channels.Get("channel", nil).Publish("name", "data")
	if err != nil {
		t.Fatal(err)
	}
	close(goOn)

	select {
	case state = <-stateChanges:
	case <-time.After(50 * time.Millisecond):
		t.Fatal("didn't reconnect")
	}
	if expected, got := ably.ConnectionStateConnecting, state; expected != got.Current {
		t.Fatalf("expected transition to %v, got %v", expected, got)
	}
	<-stateChanges
	var chanState ably.State
	select {
	case chanState = <-chanStateChanges:
	case <-time.After(50 * time.Millisecond):
		t.Fatal("didn't change state")
	}
	if expected, got := ably.StateChanFailed, chanState; expected != got.State {
		t.Fatalf("expected transition to %v, got %v", expected, got)
	}
	reason := client.Connection.ErrorReason()
	if reason == nil {
		t.Fatal("expected reason to be set")
	}
	if reason.StatusCode != errInfo.StatusCode {
		t.Errorf("expected %d got %d", errInfo.StatusCode, reason.StatusCode)
	}
	// The client should transition to the FAILED state
	if expected, got := ably.StateConnFailed, client.Connection.State(); expected != got {
		t.Fatalf("expected transition to %v, got %v", expected, got)
	}
}
<<<<<<< HEAD
func TestRealtimeConn_RTN23(t *testing.T) {
	t.Parallel()
	var query url.Values
	app, c := ablytest.NewRealtime(&ably.ClientOptions{
		Dial: func(protocol string, u *url.URL) (proto.Conn, error) {
			query = u.Query()
			return ablyutil.DialWebsocket(protocol, u)
		},
	})
=======

func TestRealtimeConn_RTN16(t *testing.T) {
	t.Parallel()
	app, c := ablytest.NewRealtime(&ably.ClientOptions{})
>>>>>>> 114442a1
	defer safeclose(t, ablytest.FullRealtimeCloser(c), app)

	err := ablytest.ConnWaiter(c, c.Connect, ably.ConnectionEventConnected).Wait()
	if err != nil {
		t.Fatal(err)
	}
<<<<<<< HEAD
	{ // RTN23b
		h := query.Get("heartbeats")
		if h != "true" {
			t.Errorf("expected heartbeats query param to be true got %q", h)
		}
	}
=======
	channel := c.Channels.Get("channel")
	if err := ablytest.Wait(channel.Attach()); err != nil {
		t.Fatal(err)
	}
	if err := ablytest.Wait(channel.Publish("name", "data")); err != nil {
		t.Fatal(err)
	}

	client := app.NewRealtime(&ably.ClientOptions{
		Recover: c.Connection.RecoveryKey(),
	})
	defer safeclose(t, ablytest.FullRealtimeCloser(client))

	err = ablytest.ConnWaiter(client, client.Connect, ably.ConnectionEventConnected).Wait()
	if err != nil {
		t.Fatal(err)
	}
	{ //RTN16b, RTN16f
		if !sameConnection(client.Connection.Key(), c.Connection.Key()) {
			t.Errorf("expected the same connection")
		}

		if client.Connection.MsgSerial() != c.Connection.MsgSerial() {
			t.Errorf("expected %d got %d", c.Connection.MsgSerial(), client.Connection.MsgSerial())
		}
		if true {
			return
		}
	}

	{ //(RTN16c)
		client.Close()
		if key := client.Connection.Key(); key != "" {
			t.Errorf("expected key to be empty got %q instead", key)
		}

		if recover := client.Connection.RecoveryKey(); recover != "" {
			t.Errorf("expected recovery key to be empty got %q instead", recover)
		}
		if id := client.Connection.ID(); id != "" {
			t.Errorf("expected id to be empty got %q instead", id)
		}
	}
	{ //(RTN16e)
		// This test was adopted from the ably-js project
		// https://github.com/ably/ably-js/blob/340e5ce31dc9d7434a06ae4e1eec32bdacc9c6c5/spec/realtime/connection.test.js#L119
		var query url.Values
		fakeRecoveryKey := "_____!ablygo_test_fake-key____:5:3"
		client2 := app.NewRealtime(&ably.ClientOptions{
			Recover: fakeRecoveryKey,
			Dial: func(protocol string, u *url.URL) (proto.Conn, error) {
				query = u.Query()
				return ablyutil.DialWebsocket(protocol, u)
			},
		})
		defer safeclose(t, ablytest.FullRealtimeCloser(client2))
		err = ablytest.ConnWaiter(client2, client2.Connect, ably.ConnectionEventConnected).Wait()
		if err == nil {
			t.Fatal("expected reason to be set")
		}
		{ // (RTN16a)
			recover := query.Get("recover")
			if recover == "" {
				t.Fatal("expected resume query param to be set")
			}
			parts := strings.Split(fakeRecoveryKey, ":")
			if recover != parts[0] {
				t.Errorf("resume: expected %q got %q", parts[0], recover)
			}
			serial := query.Get("connectionSerial")
			if serial == "" {
				t.Fatal("expected connectionSerial query param to be set")
			}
			if serial != parts[1] {
				t.Errorf("connectionSerial: expected %q got %q", parts[1], serial)
			}
		}
		{ //(RTN16e)
			info := err.(*ably.ErrorInfo)
			code := 80008
			if info.Code != code {
				// verify unrecoverable-connection error set in stateChange.reason
				t.Errorf("expected 80000 got %d", info.Code)
			}
			reason := client2.Connection.ErrorReason()
			if reason.Code != code {
				// verify unrecoverable-connection error set in connection.errorReason
				t.Errorf("expected 80000 got %d", reason.Code)
			}
			if serial := client2.Connection.Serial(); serial != -1 {
				// verify serial is -1 (new connection), not 5
				t.Errorf("expected -1 got %d", serial)
			}
			if serial := client2.Connection.MsgSerial(); serial != 0 {
				// (RTN16f)
				// verify msgSerial is 0 (new connection), not 3
				t.Errorf("expected 0 got %d", serial)
			}
			fake := "ablygo_test_fake"
			if key := client2.Connection.Key(); strings.Contains(key, fake) {
				// verify connection using a new connectionkey
				t.Errorf("expected %q not to contain %q", key, fake)
			}
		}
	}
}

func sameConnection(a, b string) bool {
	return strings.Split(a, "-")[0] == strings.Split(b, "-")[0]
>>>>>>> 114442a1
}<|MERGE_RESOLUTION|>--- conflicted
+++ resolved
@@ -958,36 +958,16 @@
 		t.Fatalf("expected transition to %v, got %v", expected, got)
 	}
 }
-<<<<<<< HEAD
-func TestRealtimeConn_RTN23(t *testing.T) {
-	t.Parallel()
-	var query url.Values
-	app, c := ablytest.NewRealtime(&ably.ClientOptions{
-		Dial: func(protocol string, u *url.URL) (proto.Conn, error) {
-			query = u.Query()
-			return ablyutil.DialWebsocket(protocol, u)
-		},
-	})
-=======
 
 func TestRealtimeConn_RTN16(t *testing.T) {
 	t.Parallel()
 	app, c := ablytest.NewRealtime(&ably.ClientOptions{})
->>>>>>> 114442a1
 	defer safeclose(t, ablytest.FullRealtimeCloser(c), app)
 
 	err := ablytest.ConnWaiter(c, c.Connect, ably.ConnectionEventConnected).Wait()
 	if err != nil {
 		t.Fatal(err)
 	}
-<<<<<<< HEAD
-	{ // RTN23b
-		h := query.Get("heartbeats")
-		if h != "true" {
-			t.Errorf("expected heartbeats query param to be true got %q", h)
-		}
-	}
-=======
 	channel := c.Channels.Get("channel")
 	if err := ablytest.Wait(channel.Attach()); err != nil {
 		t.Fatal(err)
@@ -1097,5 +1077,4 @@
 
 func sameConnection(a, b string) bool {
 	return strings.Split(a, "-")[0] == strings.Split(b, "-")[0]
->>>>>>> 114442a1
 }