package ably_test

import (
	"context"
	"errors"
	"fmt"
	"io"
	"net/http"
	"net/url"
	"strings"
	"sync"
	"testing"
	"time"

	"github.com/ably/ably-go/ably"
	"github.com/ably/ably-go/ably/ablytest"
	"github.com/ably/ably-go/ably/internal/ablyutil"
	"github.com/ably/ably-go/ably/proto"
)

func Test_RTN4a_ConnectionEventForStateChange(t *testing.T) {
	t.Run(fmt.Sprintf("on %s", ably.ConnectionStateConnecting), func(t *testing.T) {
		t.Parallel()

		app, realtime := ablytest.NewRealtime(ably.ClientOptions{}.AutoConnect(false))
		defer safeclose(t, ablytest.FullRealtimeCloser(realtime), app)

		changes := make(chan ably.ConnectionStateChange)
		defer ablytest.Instantly.NoRecv(t, nil, changes, t.Errorf)

		realtime.Connection.On(ably.ConnectionEventConnecting, func(change ably.ConnectionStateChange) {
			changes <- change
		})

		realtime.Connect()

		ablytest.Soon.Recv(t, nil, changes, t.Fatalf)
	})

	t.Run(fmt.Sprintf("on %s", ably.ConnectionStateConnected), func(t *testing.T) {
		t.Parallel()

		app, realtime := ablytest.NewRealtime(ably.ClientOptions{}.AutoConnect(false))
		defer safeclose(t, ablytest.FullRealtimeCloser(realtime), app)

		connectAndWait(t, realtime)
	})

	t.Run(fmt.Sprintf("on %s", ably.ConnectionStateDisconnected), func(t *testing.T) {
		t.Parallel()

		dial, disconnect := ablytest.DialFakeDisconnect(nil)
		options := ably.ClientOptions{}.
			AutoConnect(false).
			Dial(dial)
		app, realtime := ablytest.NewRealtime(options)
		defer safeclose(t, app)
		defer realtime.Close()

		connectAndWait(t, realtime)

		changes := make(chan ably.ConnectionStateChange)
		defer ablytest.Instantly.NoRecv(t, nil, changes, t.Errorf)

		realtime.Connection.On(ably.ConnectionEventDisconnected, func(change ably.ConnectionStateChange) {
			changes <- change
		})

		err := disconnect()
		if err != nil {
			t.Fatalf("fake disconnection failed: %v", err)
		}

		ablytest.Soon.Recv(t, nil, changes, t.Fatalf)

	})

	t.Run(fmt.Sprintf("on %s", ably.ConnectionStateSuspended), func(t *testing.T) {
		t.Parallel()

		t.Skip("SUSPENDED not yet implemented")
	})

	t.Run(fmt.Sprintf("on %s", ably.ConnectionStateClosing), func(t *testing.T) {
		t.Parallel()

		app, realtime := ablytest.NewRealtime(ably.ClientOptions{}.AutoConnect(false))
		defer safeclose(t, ablytest.FullRealtimeCloser(realtime), app)

		connectAndWait(t, realtime)

		changes := make(chan ably.ConnectionStateChange)
		defer ablytest.Instantly.NoRecv(t, nil, changes, t.Errorf)

		realtime.Connection.On(ably.ConnectionEventClosing, func(change ably.ConnectionStateChange) {
			changes <- change
		})

		realtime.Close()
		ablytest.Soon.Recv(t, nil, changes, t.Fatalf)
	})

	t.Run(fmt.Sprintf("on %s", ably.ConnectionStateClosed), func(t *testing.T) {
		t.Parallel()

		app, realtime := ablytest.NewRealtime(ably.ClientOptions{}.AutoConnect(false))
		defer safeclose(t, ablytest.FullRealtimeCloser(realtime), app)

		connectAndWait(t, realtime)

		changes := make(chan ably.ConnectionStateChange)
		defer ablytest.Instantly.NoRecv(t, nil, changes, t.Errorf)

		realtime.Connection.On(ably.ConnectionEventClosed, func(change ably.ConnectionStateChange) {
			changes <- change
		})

		realtime.Close()
		ablytest.Soon.Recv(t, nil, changes, t.Fatalf)
	})

	t.Run(fmt.Sprintf("on %s", ably.ConnectionStateFailed), func(t *testing.T) {
		t.Parallel()

		options := ably.ClientOptions{}.
			Environment("sandbox").
			AutoConnect(false).
			Key("made:up")

		realtime, err := ably.NewRealtime(options)
		if err != nil {
			t.Fatalf("unexpected err: %s", err)
		}

		changes := make(chan ably.ConnectionStateChange)
		defer ablytest.Instantly.NoRecv(t, nil, changes, t.Errorf)

		realtime.Connection.On(ably.ConnectionEventFailed, func(change ably.ConnectionStateChange) {
			changes <- change
		})

		realtime.Connect()
		ablytest.Soon.Recv(t, nil, changes, t.Fatalf)
	})
}

func connectAndWait(t *testing.T, realtime *ably.Realtime) {
	t.Helper()

	changes := make(chan ably.ConnectionStateChange, 2)
	defer ablytest.Instantly.NoRecv(t, nil, changes, t.Errorf)

	{
		off := realtime.Connection.Once(ably.ConnectionEventConnected, func(change ably.ConnectionStateChange) {
			changes <- change
		})
		defer off()
	}

	{
		off := realtime.Connection.Once(ably.ConnectionEventFailed, func(change ably.ConnectionStateChange) {
			changes <- change
		})
		defer off()
	}

	realtime.Connect()

	var change ably.ConnectionStateChange
	ablytest.Soon.Recv(t, &change, changes, t.Fatalf)

	if change.Current != ably.ConnectionStateConnected {
		t.Fatalf("unexpected FAILED event: %s", change.Reason)
	}
}

func TestRealtimeConn_RTN15a_ReconnectOnEOF(t *testing.T) {
	t.Parallel()

	doEOF := make(chan struct{}, 1)

	app, client := ablytest.NewRealtime(ably.ClientOptions{}.
		AutoConnect(false).
		Dial(func(protocol string, u *url.URL) (proto.Conn, error) {
			c, err := ablyutil.DialWebsocket(protocol, u)
			return protoConnWithFakeEOF{Conn: c, doEOF: doEOF}, err
		}))
	defer safeclose(t, ablytest.FullRealtimeCloser(client), app)

	if err := ablytest.ConnWaiter(client, client.Connect, ably.ConnectionEventConnected).Wait(); err != nil {
		t.Fatalf("Connect=%s", err)
	}

	channel := client.Channels.Get("channel")

	if err := ablytest.Wait(channel.Attach()); err != nil {
		t.Fatal(err)
	}

	sub, err := channel.Subscribe()
	if err != nil {
		t.Fatal(err)
	}

	stateChanges := make(chan ably.ConnectionStateChange, 16)
	client.Connection.OnAll(func(c ably.ConnectionStateChange) {
		stateChanges <- c
	})

	doEOF <- struct{}{}

	var state ably.ConnectionStateChange

	select {
	case state = <-stateChanges:
	case <-time.After(50 * time.Millisecond):
		t.Fatal("didn't transition on EOF")
	}

	if expected, got := ably.ConnectionStateDisconnected, state; expected != got.Current {
		t.Fatalf("expected transition to %v, got %v", expected, got)
	}

	// Publish a message to the channel through REST. If connection recovery
	// succeeds, we should then receive it without reattaching.

	rest, err := ably.NewREST(app.Options(nil))
	if err != nil {
		t.Fatal(err)
	}
	err = rest.Channels.Get("channel").Publish("name", "data")
	if err != nil {
		t.Fatal(err)
	}

	select {
	case state = <-stateChanges:
	case <-time.After(50 * time.Millisecond):
		t.Fatal("didn't reconnect")
	}

	if expected, got := ably.ConnectionStateConnecting, state; expected != got.Current {
		t.Fatalf("expected transition to %v, got %v", expected, got)
	}

	select {
	case state = <-stateChanges:
	case <-time.After(ablytest.Timeout):
		t.Fatal("didn't transition from CONNECTING")
	}

	if expected, got := ably.ConnectionStateConnected, state; expected != got.Current {
		t.Fatalf("expected transition to %v, got %v", expected, got)
	}

	select {
	case msg := <-sub.MessageChannel():
		if expected, got := "data", msg.Data; expected != got {
			t.Fatalf("expected message with data %v, got %v", expected, got)
		}
	case <-time.After(ablytest.Timeout):
		t.Fatal("expected message after connection recovery; got none")
	}
}

type protoConnWithFakeEOF struct {
	proto.Conn
	doEOF     <-chan struct{}
	onMessage func(msg *proto.ProtocolMessage)
}

func (c protoConnWithFakeEOF) Receive(deadline time.Time) (*proto.ProtocolMessage, error) {
	type result struct {
		msg *proto.ProtocolMessage
		err error
	}

	received := make(chan result, 1)

	go func() {
		msg, err := c.Conn.Receive(deadline)
		received <- result{msg: msg, err: err}

	}()

	select {
	case r := <-received:
		if c.onMessage != nil {
			c.onMessage(r.msg)
		}
		return r.msg, r.err
	case <-c.doEOF:
		return nil, io.EOF
	}
}

func TestRealtimeConn_RTN15b(t *testing.T) {
	t.Parallel()

	doEOF := make(chan struct{}, 1)

	type meta struct {
		dial     *url.URL
		messages []*proto.ProtocolMessage
	}

	var metaList []*meta
	gotDial := make(chan chan struct{})
	app, client := ablytest.NewRealtime(ably.ClientOptions{}.
		AutoConnect(false).
		Dial(func(protocol string, u *url.URL) (proto.Conn, error) {
			m := &meta{dial: u}
			metaList = append(metaList, m)
			if len(metaList) > 1 {
				goOn := make(chan struct{})
				gotDial <- goOn
				<-goOn
			}
			c, err := ablyutil.DialWebsocket(protocol, u)
			return protoConnWithFakeEOF{Conn: c, doEOF: doEOF, onMessage: func(msg *proto.ProtocolMessage) {
				m.messages = append(m.messages, msg)
			}}, err
		}))
	defer safeclose(t, ablytest.FullRealtimeCloser(client), app)

	if err := ablytest.ConnWaiter(client, client.Connect, ably.ConnectionEventConnected).Wait(); err != nil {
		t.Fatalf("Connect=%s", err)
	}

	channel := client.Channels.Get("channel")

	if err := ablytest.Wait(channel.Attach()); err != nil {
		t.Fatal(err)
	}

	stateChanges := make(chan ably.ConnectionStateChange, 16)
	client.Connection.OnAll(func(c ably.ConnectionStateChange) {
		stateChanges <- c
	})

	doEOF <- struct{}{}

	var state ably.ConnectionStateChange

	select {
	case state = <-stateChanges:
	case <-time.After(50 * time.Millisecond):
		t.Fatal("didn't transition on EOF")
	}

	if expected, got := ably.ConnectionStateDisconnected, state; expected != got.Current {
		t.Fatalf("expected transition to %v, got %v", expected, got)
	}

	// Publish a message to the channel through REST. If connection recovery
	// succeeds, we should then receive it without reattaching.

	rest, err := ably.NewREST(app.Options(nil))
	if err != nil {
		t.Fatal(err)
	}
	goOn := <-gotDial
	err = rest.Channels.Get("channel").Publish("name", "data")
	if err != nil {
		t.Fatal(err)
	}
	close(goOn)

	select {
	case state = <-stateChanges:
	case <-time.After(50 * time.Millisecond):
		t.Fatal("didn't reconnect")
	}

	if expected, got := ably.ConnectionStateConnecting, state; expected != got.Current {
		t.Fatalf("expected transition to %v, got %v", expected, got)
	}

	select {
	case state = <-stateChanges:
	case <-time.After(ablytest.Timeout):
		t.Fatal("didn't transition from CONNECTING")
	}

	if expected, got := ably.ConnectionStateConnected, state; expected != got.Current {
		t.Fatalf("expected transition to %v, got %v", expected, got)
	}
	if len(metaList) != 2 {
		t.Fatalf("expected 2 connection dialing got %d", len(metaList))
	}

	{ //(RTN15b1)
		u := metaList[1].dial
		resume := u.Query().Get("resume")
		connKey := recent(metaList[0].messages, proto.ActionConnected).ConnectionDetails.ConnectionKey
		if resume == "" {
			t.Fatal("expected resume query param to be set")
		}
		if resume != connKey {
			t.Errorf("resume: expected %q got %q", connKey, resume)
		}
	}

	{ //(RTN15b2)
		u := metaList[1].dial
		serial := u.Query().Get("connectionSerial")
		connSerial := fmt.Sprint(metaList[0].messages[0].ConnectionSerial)
		if serial == "" {
			t.Fatal("expected connectionSerial query param to be set")
		}
		if serial != connSerial {
			t.Errorf("connectionSerial: expected %q got %q", connSerial, serial)
		}
	}
}

func recent(msgs []*proto.ProtocolMessage, action proto.Action) *proto.ProtocolMessage {
	for i := len(msgs) - 1; i >= 0; i-- {
		if msgs[i].Action == action {
			return msgs[i]
		}
	}
	return nil
}

func TestRealtimeConn_RTN15c1(t *testing.T) {
	t.Parallel()

	doEOF := make(chan struct{}, 1)

	type meta struct {
		dial     *url.URL
		messages []*proto.ProtocolMessage
	}

	var metaList []*meta
	gotDial := make(chan chan struct{})

	app, client := ablytest.NewRealtime(ably.ClientOptions{}.
		AutoConnect(false).
		Dial(func(protocol string, u *url.URL) (proto.Conn, error) {
			m := &meta{dial: u}
			metaList = append(metaList, m)
			if len(metaList) > 1 {
				goOn := make(chan struct{})
				gotDial <- goOn
				<-goOn
			}
			c, err := ablyutil.DialWebsocket(protocol, u)
			return protoConnWithFakeEOF{Conn: c, doEOF: doEOF, onMessage: func(msg *proto.ProtocolMessage) {
				m.messages = append(m.messages, msg)
			}}, err
		}))
	defer safeclose(t, ablytest.FullRealtimeCloser(client), app)

	if err := ablytest.ConnWaiter(client, client.Connect, ably.ConnectionEventConnected).Wait(); err != nil {
		t.Fatalf("Connect=%s", err)
	}

	channel := client.Channels.Get("channel")
	if err := ablytest.Wait(channel.Attach()); err != nil {
		t.Fatal(err)
	}

	sub, err := channel.Subscribe()
	if err != nil {
		t.Fatal(err)
	}

	chanStateChanges := make(ably.ChannelStateChanges)
	off := channel.OnAll(chanStateChanges.Receive)
	defer off()

	stateChanges := make(chan ably.ConnectionStateChange, 16)
	client.Connection.OnAll(func(c ably.ConnectionStateChange) {
		stateChanges <- c
	})

	doEOF <- struct{}{}

	var state ably.ConnectionStateChange

	select {
	case state = <-stateChanges:
	case <-time.After(50 * time.Millisecond):
		t.Fatal("didn't transition on EOF")
	}
	if expected, got := ably.ConnectionStateDisconnected, state; expected != got.Current {
		t.Fatalf("expected transition to %v, got %v", expected, got)
	}
	rest, err := ably.NewREST(app.Options(nil))
	if err != nil {
		t.Fatal(err)
	}
	goOn := <-gotDial
	err = rest.Channels.Get("channel").Publish("name", "data")
	if err != nil {
		t.Fatal(err)
	}
	close(goOn)

	select {
	case state = <-stateChanges:
	case <-time.After(50 * time.Millisecond):
		t.Fatal("didn't reconnect")
	}
	if expected, got := ably.ConnectionStateConnecting, state; expected != got.Current {
		t.Fatalf("expected transition to %v, got %v", expected, got)
	}
	select {
	case msg := <-sub.MessageChannel():
		if expected, got := "data", msg.Data; expected != got {
			t.Fatalf("expected message with data %v, got %v", expected, got)
		}
	case <-time.After(ablytest.Timeout):
		t.Fatal("expected message after connection recovery; got none")
	}

	select {
	case <-chanStateChanges:
		t.Fatal("expected no channel state changes")
	case <-time.After(50 * time.Millisecond):
		// (RTN15c1)
		//
		// - current connectionId == resume message connectionId
		// - resume message has no error
		// - no channel state changes happened.
		if client.Connection.ID() != metaList[1].messages[0].ConnectionID {
			t.Errorf("expected %q to equal %q", client.Connection.ID(), metaList[1].messages[0].ConnectionID)
		}
		if metaList[1].messages[0].Error != nil {
			t.Error("expected resume error to be nil")
		}
	}

}
func TestRealtimeConn_RTN15c2(t *testing.T) {
	t.Parallel()

	doEOF := make(chan struct{}, 1)

	type meta struct {
		dial     *url.URL
		messages []*proto.ProtocolMessage
	}

	var metaList []*meta
	errInfo := &proto.ErrorInfo{
		StatusCode: 401,
	}

	gotDial := make(chan chan struct{})
	app, client := ablytest.NewRealtime(ably.ClientOptions{}.
		AutoConnect(false).
		Dial(func(protocol string, u *url.URL) (proto.Conn, error) {
			m := &meta{dial: u}
			metaList = append(metaList, m)
			if len(metaList) > 1 {
				goOn := make(chan struct{})
				gotDial <- goOn
				<-goOn
			}
			c, err := ablyutil.DialWebsocket(protocol, u)
			return protoConnWithFakeEOF{Conn: c, doEOF: doEOF, onMessage: func(msg *proto.ProtocolMessage) {
				if len(metaList) == 2 && len(m.messages) == 0 {
					msg.Error = errInfo
				}
				m.messages = append(m.messages, msg)
			}}, err
		}))
	defer safeclose(t, ablytest.FullRealtimeCloser(client), app)

	if err := ablytest.ConnWaiter(client, client.Connect, ably.ConnectionEventConnected).Wait(); err != nil {
		t.Fatalf("Connect=%s", err)
	}

	channel := client.Channels.Get("channel")
	if err := ablytest.Wait(channel.Attach()); err != nil {
		t.Fatal(err)
	}
	chanStateChanges := make(ably.ChannelStateChanges)
	off := channel.OnAll(chanStateChanges.Receive)
	defer off()

	sub, err := channel.Subscribe()
	if err != nil {
		t.Fatal(err)
	}

	stateChanges := make(chan ably.ConnectionStateChange, 16)
	client.Connection.OnAll(func(c ably.ConnectionStateChange) {
		stateChanges <- c
	})

	doEOF <- struct{}{}

	var state ably.ConnectionStateChange

	select {
	case state = <-stateChanges:
	case <-time.After(50 * time.Millisecond):
		t.Fatal("didn't transition on EOF")
	}
	if expected, got := ably.ConnectionStateDisconnected, state; expected != got.Current {
		t.Fatalf("expected transition to %v, got %v", expected, got)
	}
	rest, err := ably.NewREST(app.Options(nil))
	if err != nil {
		t.Fatal(err)
	}
	goOn := <-gotDial
	err = rest.Channels.Get("channel").Publish("name", "data")
	if err != nil {
		t.Fatal(err)
	}
	close(goOn)

	select {
	case state = <-stateChanges:
	case <-time.After(50 * time.Millisecond):
		t.Fatal("didn't reconnect")
	}
	if expected, got := ably.ConnectionStateConnecting, state; expected != got.Current {
		t.Fatalf("expected transition to %v, got %v", expected, got)
	}

	select {
	case msg := <-sub.MessageChannel():
		if expected, got := "data", msg.Data; expected != got {
			t.Fatalf("expected message with data %v, got %v", expected, got)
		}
	case <-time.After(ablytest.Timeout):
		t.Fatal("expected message after connection recovery; got none")
	}

	<-stateChanges
	select {
	case <-chanStateChanges:
		t.Fatal("expected no channel state changes")
	case <-time.After(50 * time.Millisecond):
		// (RTN15c2)
		//
		// - current connectionId == resume message connectionId
		// - resume message has an error
		// - Conn.Reqson == message resume error
		// - no channel state changes happened.
		if client.Connection.ID() != metaList[1].messages[0].ConnectionID {
			t.Errorf("expected %q to equal %q", client.Connection.ID(), metaList[1].messages[0].ConnectionID)
		}
		if metaList[1].messages[0].Error == nil {
			t.Error("expected resume error")
		}
		err = client.Connection.ErrorReason()
		if err == nil {
			t.Fatal("expected reason to be set")
		}
		reason := err.(*ably.ErrorInfo)
		if reason.StatusCode != errInfo.StatusCode {
			t.Errorf("expected %d got %d", errInfo.StatusCode, reason.StatusCode)
		}
	}
}
func TestRealtimeConn_RTN15c3_attached(t *testing.T) {
	t.Parallel()

	doEOF := make(chan struct{}, 1)

	type meta struct {
		dial     *url.URL
		messages []*proto.ProtocolMessage
	}

	var metaList []*meta
	errInfo := &proto.ErrorInfo{
		StatusCode: 401,
	}
	connID := "new-conn-id"
	gotDial := make(chan chan struct{})
	app, client := ablytest.NewRealtime(ably.ClientOptions{}.
		AutoConnect(false).
		Dial(func(protocol string, u *url.URL) (proto.Conn, error) {
			m := &meta{dial: u}
			metaList = append(metaList, m)
			if len(metaList) > 1 {
				goOn := make(chan struct{})
				gotDial <- goOn
				<-goOn
			}
			c, err := ablyutil.DialWebsocket(protocol, u)
			return protoConnWithFakeEOF{Conn: c, doEOF: doEOF, onMessage: func(msg *proto.ProtocolMessage) {
				if len(metaList) == 2 && len(m.messages) == 0 {
					msg.Error = errInfo
					msg.ConnectionID = connID
				}
				m.messages = append(m.messages, msg)
			}}, err
		}))
	defer safeclose(t, ablytest.FullRealtimeCloser(client), app)

	if err := ablytest.ConnWaiter(client, client.Connect, ably.ConnectionEventConnected).Wait(); err != nil {
		t.Fatalf("Connect=%s", err)
	}

	channel := client.Channels.Get("channel")
	if err := ablytest.Wait(channel.Attach()); err != nil {
		t.Fatal(err)
	}
	chanStateChanges := make(ably.ChannelStateChanges, 18)
	off := channel.On(ably.ChannelEventAttaching, chanStateChanges.Receive)
	defer off()

	stateChanges := make(chan ably.ConnectionStateChange, 16)
	client.Connection.OnAll(func(c ably.ConnectionStateChange) {
		stateChanges <- c
	})

	doEOF <- struct{}{}

	var state ably.ConnectionStateChange

	select {
	case state = <-stateChanges:
	case <-time.After(50 * time.Millisecond):
		t.Fatal("didn't transition on EOF")
	}
	if expected, got := ably.ConnectionStateDisconnected, state; expected != got.Current {
		t.Fatalf("expected transition to %v, got %v", expected, got)
	}
	rest, err := ably.NewREST(app.Options(nil))
	if err != nil {
		t.Fatal(err)
	}
	goOn := <-gotDial
	err = rest.Channels.Get("channel").Publish("name", "data")
	if err != nil {
		t.Fatal(err)
	}
	close(goOn)

	select {
	case state = <-stateChanges:
	case <-time.After(50 * time.Millisecond):
		t.Fatal("didn't reconnect")
	}
	if expected, got := ably.ConnectionStateConnecting, state; expected != got.Current {
		t.Fatalf("expected transition to %v, got %v", expected, got)
	}

	<-stateChanges

	var chanState ably.ChannelStateChange
	select {
	case chanState = <-chanStateChanges:
	case <-time.After(50 * time.Millisecond):
		t.Fatal("didn't change state")
	}
	// we are testing to make sure we have initiated a new attach for channels
	// in ATTACHED state.
	if expected, got := ably.ChannelStateAttaching, chanState; expected != got.Current {
		t.Fatalf("expected transition to %v, got %v", expected, got)
	}
	reason := client.Connection.ErrorReason()
	if reason == nil {
		t.Fatal("expected reason to be set")
	}
	if reason.StatusCode != errInfo.StatusCode {
		t.Errorf("expected %d got %d", errInfo.StatusCode, reason.StatusCode)
	}
}

func TestRealtimeConn_RTN15c3_attaching(t *testing.T) {
	t.Parallel()

	doEOF := make(chan struct{}, 1)

	type meta struct {
		dial     *url.URL
		messages []*proto.ProtocolMessage
	}

	var metaList []*meta
	errInfo := &proto.ErrorInfo{
		StatusCode: 401,
	}
	connID := "new-conn-id"
	gotDial := make(chan chan struct{})
	app, client := ablytest.NewRealtime(ably.ClientOptions{}.
		AutoConnect(false).
		Dial(func(protocol string, u *url.URL) (proto.Conn, error) {
			m := &meta{dial: u}
			metaList = append(metaList, m)
			if len(metaList) > 1 {
				goOn := make(chan struct{})
				gotDial <- goOn
				<-goOn
			}
			c, err := ablyutil.DialWebsocket(protocol, u)
			return protoConnWithFakeEOF{Conn: c, doEOF: doEOF, onMessage: func(msg *proto.ProtocolMessage) {
				if len(metaList) == 2 && len(m.messages) == 0 {
					msg.Error = errInfo
					msg.ConnectionID = connID
				}
				if msg.Action == proto.ActionAttached {
					msg.Action = proto.ActionHeartbeat
				}
				m.messages = append(m.messages, msg)
			}}, err
		}))
	defer safeclose(t, ablytest.FullRealtimeCloser(client), app)

	if err := ablytest.ConnWaiter(client, client.Connect, ably.ConnectionEventConnected).Wait(); err != nil {
		t.Fatalf("Connect=%s", err)
	}

	channel := client.Channels.Get("channel")
	if _, err := channel.Attach(); err != nil {
		t.Fatal(err)
	}

	stateChanges := make(chan ably.ConnectionStateChange, 16)
	client.Connection.OnAll(func(c ably.ConnectionStateChange) {
		stateChanges <- c
	})

	doEOF <- struct{}{}

	var state ably.ConnectionStateChange

	select {
	case state = <-stateChanges:
	case <-time.After(50 * time.Millisecond):
		t.Fatal("didn't transition on EOF")
	}
	if expected, got := ably.ConnectionStateDisconnected, state; expected != got.Current {
		t.Fatalf("expected transition to %v, got %v", expected, got)
	}
	rest, err := ably.NewREST(app.Options(nil))
	if err != nil {
		t.Fatal(err)
	}
	goOn := <-gotDial
	err = rest.Channels.Get("channel").Publish("name", "data")
	if err != nil {
		t.Fatal(err)
	}
	close(goOn)

	select {
	case state = <-stateChanges:
	case <-time.After(50 * time.Millisecond):
		t.Fatal("didn't reconnect")
	}
	if expected, got := ably.ConnectionStateConnecting, state; expected != got.Current {
		t.Fatalf("expected transition to %v, got %v", expected, got)
	}

	<-stateChanges

	// we are testing to make sure we have initiated a new attach for channels
	// in ATTACHING  state.
	if expected, got := ably.ChannelStateAttaching, channel.State(); expected != got {
		t.Fatalf("expected transition to %v, got %v", expected, got)
	}
	reason := client.Connection.ErrorReason()
	if reason == nil {
		t.Fatal("expected reason to be set")
	}
	if reason.StatusCode != errInfo.StatusCode {
		t.Errorf("expected %d got %d", errInfo.StatusCode, reason.StatusCode)
	}
}

func TestRealtimeConn_RTN15c4(t *testing.T) {
	t.Parallel()

	doEOF := make(chan struct{}, 1)

	type meta struct {
		dial     *url.URL
		messages []*proto.ProtocolMessage
	}

	var metaList []*meta
	errInfo := &proto.ErrorInfo{
		StatusCode: http.StatusBadRequest,
	}
	gotDial := make(chan chan struct{})
	app, client := ablytest.NewRealtime(ably.ClientOptions{}.
		AutoConnect(false).
		Dial(func(protocol string, u *url.URL) (proto.Conn, error) {
			m := &meta{dial: u}
			metaList = append(metaList, m)
			if len(metaList) > 1 {
				goOn := make(chan struct{})
				gotDial <- goOn
				<-goOn
			}
			c, err := ablyutil.DialWebsocket(protocol, u)
			return protoConnWithFakeEOF{Conn: c, doEOF: doEOF, onMessage: func(msg *proto.ProtocolMessage) {
				if len(metaList) == 2 && len(m.messages) == 0 {
					msg.Action = proto.ActionError
					msg.Error = errInfo
				}
				m.messages = append(m.messages, msg)
			}}, err
		}))
	defer safeclose(t, &closeClient{Closer: ablytest.FullRealtimeCloser(client), skip: []int{http.StatusBadRequest}}, app)

	if err := ablytest.ConnWaiter(client, client.Connect, ably.ConnectionEventConnected).Wait(); err != nil {
		t.Fatalf("Connect=%s", err)
	}

	channel := client.Channels.Get("channel")
	if err := ablytest.Wait(channel.Attach()); err != nil {
		t.Fatal(err)
	}
	chanStateChanges := make(ably.ChannelStateChanges, 1)
	off := channel.On(ably.ChannelEventFailed, chanStateChanges.Receive)
	defer off()

	stateChanges := make(chan ably.ConnectionStateChange, 16)
	client.Connection.OnAll(func(c ably.ConnectionStateChange) {
		stateChanges <- c
	})

	doEOF <- struct{}{}

	var state ably.ConnectionStateChange

	select {
	case state = <-stateChanges:
	case <-time.After(50 * time.Millisecond):
		t.Fatal("didn't transition on EOF")
	}
	if expected, got := ably.ConnectionStateDisconnected, state; expected != got.Current {
		t.Fatalf("expected transition to %v, got %v", expected, got)
	}
	rest, err := ably.NewREST(app.Options(nil))
	if err != nil {
		t.Fatal(err)
	}
	goOn := <-gotDial
	err = rest.Channels.Get("channel").Publish("name", "data")
	if err != nil {
		t.Fatal(err)
	}
	close(goOn)

	select {
	case state = <-stateChanges:
	case <-time.After(50 * time.Millisecond):
		t.Fatal("didn't reconnect")
	}
	if expected, got := ably.ConnectionStateConnecting, state; expected != got.Current {
		t.Fatalf("expected transition to %v, got %v", expected, got)
	}
	<-stateChanges
	var chanState ably.ChannelStateChange
	select {
	case chanState = <-chanStateChanges:
	case <-time.After(50 * time.Millisecond):
		t.Fatal("didn't change state")
	}
	if expected, got := ably.ChannelStateFailed, chanState; expected != got.Current {
		t.Fatalf("expected transition to %v, got %v", expected, got)
	}
	reason := client.Connection.ErrorReason()
	if reason == nil {
		t.Fatal("expected reason to be set")
	}
	if reason.StatusCode != errInfo.StatusCode {
		t.Errorf("expected %d got %d", errInfo.StatusCode, reason.StatusCode)
	}
	// The client should transition to the FAILED state
	if expected, got := ably.ConnectionStateFailed, client.Connection.State(); expected != got {
		t.Fatalf("expected transition to %v, got %v", expected, got)
	}
}

<<<<<<< HEAD
func TestRealtimeConn_RTN15g_NewConnectionOnLost(t *testing.T) {
=======
func TestRealtimeConn_RTN15d_MessageRecovery(t *testing.T) {
	t.Parallel()

	doEOF := make(chan struct{}, 1)
	allowDial := make(chan struct{}, 1)

	allowDial <- struct{}{}

	app, client := ablytest.NewRealtime(ably.ClientOptions{}.
		AutoConnect(false).
		Dial(func(protocol string, u *url.URL) (proto.Conn, error) {
			<-allowDial
			c, err := ablyutil.DialWebsocket(protocol, u)
			return protoConnWithFakeEOF{Conn: c, doEOF: doEOF}, err
		}))
	defer safeclose(t, ablytest.FullRealtimeCloser(client), app)

	if err := ablytest.ConnWaiter(client, client.Connect, ably.ConnectionEventConnected).Wait(); err != nil {
		t.Fatal(err)
	}

	channel := client.Channels.Get("test")
	err := ablytest.Wait(channel.Attach())
	if err != nil {
		t.Fatal(err)
	}

	sub, err := channel.Subscribe("test")
	if err != nil {
		t.Fatal(err)
	}

	if err := ablytest.ConnWaiter(client, func() {
		doEOF <- struct{}{}
	}, ably.ConnectionEventDisconnected).Wait(); !errors.Is(err, io.EOF) {
		t.Fatal(err)
	}

	// While we're DISCONNECTED, publish a few messages to the channel through
	// REST. If we then successfully recover connection state, the channel will
	// still be attached and the messages will arrive.

	rest, err := ably.NewREST(app.Options(nil))
	if err != nil {
		t.Fatal(err)
	}
	for i := 0; i < 3; i++ {
		err := rest.Channels.Get("test").Publish("test", fmt.Sprintf("msg %d", i))
		if err != nil {
			t.Fatalf("%d: %v", i, err)
		}
	}

	// Now let the connection reconnect.

	if err := ablytest.ConnWaiter(client, func() {
		allowDial <- struct{}{}
	}, ably.ConnectionEventConnected).Wait(); err != nil {
		t.Fatal(err)
	}

	// And expect the messages in the same channel.
	for i := 0; i < 3; i++ {
		fatalf := ablytest.FmtFunc(t.Fatalf).Wrap(t, "%d: %s", i)

		var msg *proto.Message
		ablytest.Soon.Recv(t, &msg, sub.MessageChannel(), fatalf)

		if expected, got := fmt.Sprintf("msg %d", i), msg.Data; expected != got {
			fatalf("expected %v, got %v", expected, got)
		}
	}
}

func TestRealtimeConn_RTN15e_ConnKeyUpdatedOnReconnect(t *testing.T) {
	t.Parallel()

	doEOF := make(chan struct{}, 1)

	app, client := ablytest.NewRealtime(ably.ClientOptions{}.
		AutoConnect(false).
		Dial(func(protocol string, u *url.URL) (proto.Conn, error) {
			c, err := ablyutil.DialWebsocket(protocol, u)
			return protoConnWithFakeEOF{Conn: c, doEOF: doEOF}, err
		}))
	defer safeclose(t, ablytest.FullRealtimeCloser(client), app)

	if err := ablytest.ConnWaiter(client, client.Connect, ably.ConnectionEventConnected).Wait(); err != nil {
		t.Fatal(err)
	}

	key1 := client.Connection.Key()

	connected := make(chan struct{}, 1)
	off := client.Connection.Once(ably.ConnectionEventConnected, func(ably.ConnectionStateChange) {
		connected <- struct{}{}
	})
	defer off()

	// Break the connection to cause a reconnection.

	doEOF <- struct{}{}

	// Once reconnected, the key should be different to the old one.

	ablytest.Soon.Recv(t, nil, connected, t.Fatalf)
	key2 := client.Connection.Key()

	if key2 == "" {
		t.Fatalf("the new key is empty")
	}
	if key1 == key2 {
		t.Fatalf("expected new key %q to be different from first one", key1)
	}
}

func TestRealtimeConn_RTN15g_NewConnectionOnStateLost(t *testing.T) {
>>>>>>> 65b4bf70
	t.Parallel()

	out := make(chan *proto.ProtocolMessage, 16)

	now, setNow := func() (func() time.Time, func(time.Time)) {
		now := time.Now()

		var mtx sync.Mutex
		return func() time.Time {
				mtx.Lock()
				defer mtx.Unlock()
				return now
			}, func(t time.Time) {
				mtx.Lock()
				defer mtx.Unlock()
				now = t
			}
	}()

	connDetails := proto.ConnectionDetails{
		ConnectionKey:      "foo",
		ConnectionStateTTL: proto.DurationFromMsecs(time.Minute * 2),
		MaxIdleInterval:    proto.DurationFromMsecs(time.Second),
	}

	dials := make(chan *url.URL, 1)
	connIDs := make(chan string, 1)
	var breakConn func()
	var in chan *proto.ProtocolMessage

	c, _ := ably.NewRealtime(ably.ClientOptions{}.
		AutoConnect(false).
		Token("fake:token").
		Now(now).
		Dial(func(p string, u *url.URL) (proto.Conn, error) {
			in = make(chan *proto.ProtocolMessage, 1)
			in <- &proto.ProtocolMessage{
				Action:            proto.ActionConnected,
				ConnectionID:      <-connIDs,
				ConnectionDetails: &connDetails,
			}
			breakConn = func() { close(in) }
			dials <- u
			return ablytest.MessagePipe(in, out)(p, u)
		}))

	connIDs <- "conn-1"
	err := ablytest.ConnWaiter(c, c.Connect, ably.ConnectionEventConnected).Wait()
	if err != nil {
		t.Fatal(err)
	}

	ablytest.Instantly.Recv(t, nil, dials, t.Fatalf) // discard first URL; we're interested in reconnections

	// Get channels to ATTACHING, ATTACHED and DETACHED. (TODO: SUSPENDED)

	attaching := c.Channels.Get("attaching")
	_, err = attaching.Attach()
	if err != nil {
		t.Fatal(err)
	}
	if msg := <-out; msg.Action != proto.ActionAttach {
		t.Fatalf("expected ATTACH, got %v", msg)
	}

	attached := c.Channels.Get("attached")
	attachWaiter, err := attached.Attach()
	if err != nil {
		t.Fatal(err)
	}
	if msg := <-out; msg.Action != proto.ActionAttach {
		t.Fatalf("expected ATTACH, got %v", msg)
	}
	in <- &proto.ProtocolMessage{
		Action:  proto.ActionAttached,
		Channel: "attached",
	}
	ablytest.Wait(attachWaiter, err)

	detached := c.Channels.Get("detached")
	attachWaiter, err = detached.Attach()
	if err != nil {
		t.Fatal(err)
	}
	if msg := <-out; msg.Action != proto.ActionAttach {
		t.Fatalf("expected ATTACH, got %v", msg)
	}
	in <- &proto.ProtocolMessage{
		Action:  proto.ActionAttached,
		Channel: "detached",
	}
	ablytest.Wait(attachWaiter, err)
	detachWaiter, err := detached.Detach()
	if err != nil {
		t.Fatal(err)
	}
	if msg := <-out; msg.Action != proto.ActionDetach {
		t.Fatalf("expected DETACH, got %v", msg)
	}
	in <- &proto.ProtocolMessage{
		Action:  proto.ActionDetached,
		Channel: "detached",
	}
	ablytest.Wait(detachWaiter, err)

	// Simulate a broken connection. Before that, set the current time to a point
	// in the future just before connectionStateTTL + maxIdleInterval. So we still
	// attempt a resume.

	discardStateTTL := time.Duration(connDetails.ConnectionStateTTL + connDetails.MaxIdleInterval)

	setNow(now().Add(discardStateTTL - 1))

	connected := make(chan struct{})
	c.Connection.Once(ably.ConnectionEventConnected, func(ably.ConnectionStateChange) {
		close(connected)
	})

	breakConn()

	connIDs <- "conn-1" // Same connection ID so the resume "succeeds".
	var dialed *url.URL
	ablytest.Instantly.Recv(t, &dialed, dials, t.Fatalf)
	if resume := dialed.Query().Get("resume"); resume == "" {
		t.Fatalf("expected a resume key; got %v", dialed)
	}

	// Now do the same, but past connectionStateTTL + maxIdleInterval. This
	// should make a fresh connection.

	ablytest.Instantly.Recv(t, nil, connected, t.Fatalf) // wait for CONNECTED before disconnecting again

	setNow(now().Add(discardStateTTL + 1))
	breakConn()

	connIDs <- "conn-2"
	ablytest.Instantly.Recv(t, &dialed, dials, t.Fatalf)
	if resume := dialed.Query().Get("resume"); resume != "" {
		t.Fatalf("didn't expect a resume key; got %v", dialed)
	}
	if recover := dialed.Query().Get("recover"); recover != "" {
		t.Fatalf("didn't expect a recover key; got %v", dialed)
	}

	// RTN15g3: Expect the previously attaching and attached channels to be
	// attached again.
	attachExpected := map[string]struct{}{
		"attaching": {},
		"attached":  {},
	}
	for len(attachExpected) > 0 {
		var msg *proto.ProtocolMessage
		ablytest.Instantly.Recv(t, &msg, out, t.Fatalf)
		_, ok := attachExpected[msg.Channel]
		if !ok {
			t.Fatalf("ATTACH sent for unexpected or already attaching channel %q", msg.Channel)
		}
		delete(attachExpected, msg.Channel)
	}
	ablytest.Instantly.NoRecv(t, nil, out, t.Fatalf)
}

func TestRealtimeConn_RTN15h1_OnDisconnectedCannotRenewToken(t *testing.T) {
	t.Parallel()

	in := make(chan *proto.ProtocolMessage, 1)
	out := make(chan *proto.ProtocolMessage, 16)

	c, _ := ably.NewRealtime(ably.ClientOptions{}.
		AutoConnect(false).
		Token("fake:token").
		Dial(ablytest.MessagePipe(in, out)))

	in <- &proto.ProtocolMessage{
		Action:            proto.ActionConnected,
		ConnectionID:      "connection-id",
		ConnectionDetails: &proto.ConnectionDetails{},
	}

	err := ablytest.ConnWaiter(c, c.Connect, ably.ConnectionEventConnected).Wait()
	if err != nil {
		t.Fatal(err)
	}

	tokenErr := proto.ErrorInfo{
		StatusCode: 401,
		Code:       40141,
		Message:    "fake token error",
	}

	err = ablytest.ConnWaiter(c, func() {
		in <- &proto.ProtocolMessage{
			Action: proto.ActionDisconnected,
			Error:  &tokenErr,
		}
	}, ably.ConnectionEventFailed).Wait()

	var errInfo *ably.ErrorInfo
	if !errors.As(err, &errInfo) {
		t.Fatal(err)
	}

	if errInfo.StatusCode != tokenErr.StatusCode || errInfo.Code != tokenErr.Code {
		t.Fatalf("expected the token error as FAILED state change reason; got: %s", err)
	}
}

func TestRealtimeConn_RTN15h2_ReauthFails(t *testing.T) {
	t.Parallel()

	authErr := fmt.Errorf("reauth error")

	in := make(chan *proto.ProtocolMessage, 1)
	out := make(chan *proto.ProtocolMessage, 16)

	authCallbackCalled := false

	c, _ := ably.NewRealtime(ably.ClientOptions{}.
		AutoConnect(false).
		Token("fake:token").
		AuthCallback(func(context.Context, ably.TokenParams) (ably.Tokener, error) {
			if authCallbackCalled {
				t.Errorf("expected a single attempt to reauth")
			}
			authCallbackCalled = true
			return nil, authErr
		}).
		Dial(ablytest.MessagePipe(in, out)))

	in <- &proto.ProtocolMessage{
		Action:            proto.ActionConnected,
		ConnectionID:      "connection-id",
		ConnectionDetails: &proto.ConnectionDetails{},
	}

	err := ablytest.ConnWaiter(c, c.Connect, ably.ConnectionEventConnected).Wait()
	if err != nil {
		t.Fatal(err)
	}

	tokenErr := proto.ErrorInfo{
		StatusCode: 401,
		Code:       40141,
		Message:    "fake token error",
	}

	err = ablytest.ConnWaiter(c, func() {
		in <- &proto.ProtocolMessage{
			Action: proto.ActionDisconnected,
			Error:  &tokenErr,
		}
	}, ably.ConnectionEventDisconnected).Wait()

	if !errors.Is(err, authErr) {
		t.Fatalf("expected the auth error as DISCONNECTED state change reason; got: %s", err)
	}
}

func TestRealtimeConn_RTN15h2_ReauthWithBadToken(t *testing.T) {
	t.Parallel()

	in := make(chan *proto.ProtocolMessage, 1)
	out := make(chan *proto.ProtocolMessage, 16)

	dials := make(chan *url.URL, 1)

	c, _ := ably.NewRealtime(ably.ClientOptions{}.
		Token("fake:token").
		AutoConnect(false).
		AuthCallback(func(context.Context, ably.TokenParams) (ably.Tokener, error) {
			return ably.TokenString("bad:token"), nil
		}).
		Dial(func(proto string, u *url.URL) (proto.Conn, error) {
			dials <- u
			return ablytest.MessagePipe(in, out)(proto, u)
		}))

	in <- &proto.ProtocolMessage{
		Action:            proto.ActionConnected,
		ConnectionID:      "connection-id",
		ConnectionDetails: &proto.ConnectionDetails{},
	}

	err := ablytest.ConnWaiter(c, c.Connect, ably.ConnectionEventConnected).Wait()
	if err != nil {
		t.Fatal(err)
	}

	ablytest.Instantly.Recv(t, nil, dials, t.Fatalf)

	tokenErr := proto.ErrorInfo{
		StatusCode: 401,
		Code:       40141,
		Message:    "fake token error",
	}

	stateChanges := make(chan ably.ConnectionStateChange, 1)

	off := c.Connection.OnAll(func(change ably.ConnectionStateChange) {
		stateChanges <- change
	})
	defer off()

	// Remove the buffer from dials, so that we can make the library wait for
	// us to receive it before a state change.
	dials = make(chan *url.URL)

	in <- &proto.ProtocolMessage{
		Action: proto.ActionDisconnected,
		Error:  &tokenErr,
	}

	// No state change expected before a reauthorization and reconnection
	// attempt.
	ablytest.Instantly.NoRecv(t, nil, stateChanges, t.Fatalf)

	// The DISCONNECTED causes a reauth, and dial again with the new
	// token.
	var dialURL *url.URL
	ablytest.Instantly.Recv(t, &dialURL, dials, t.Fatalf)

	if expected, got := "bad:token", dialURL.Query().Get("access_token"); expected != got {
		t.Errorf("expected reauthorization with token returned by the authCallback; got %q", got)
	}

	// After a token error response, we finally get to our expected
	// DISCONNECTED state.

	in <- &proto.ProtocolMessage{
		Action: proto.ActionError,
		Error:  &tokenErr,
	}

	var change ably.ConnectionStateChange
	ablytest.Instantly.Recv(t, &change, stateChanges, t.Fatalf)

	if change.Current != ably.ConnectionStateDisconnected {
		t.Fatalf("expected DISCONNECTED event; got %v", change)
	}

	if change.Reason.StatusCode != tokenErr.StatusCode || change.Reason.Code != tokenErr.Code {
		t.Fatalf("expected the token error as FAILED state change reason; got: %s", change.Reason)
	}
}

func TestRealtimeConn_RTN15h2_Success(t *testing.T) {
	t.Parallel()

	in := make(chan *proto.ProtocolMessage, 1)
	out := make(chan *proto.ProtocolMessage, 16)

	dials := make(chan *url.URL, 1)

	c, _ := ably.NewRealtime(ably.ClientOptions{}.
		Token("fake:token").
		AutoConnect(false).
		AuthCallback(func(context.Context, ably.TokenParams) (ably.Tokener, error) {
			return ably.TokenString("good:token"), nil
		}).
		Dial(func(proto string, u *url.URL) (proto.Conn, error) {
			dials <- u
			return ablytest.MessagePipe(in, out)(proto, u)
		}))

	in <- &proto.ProtocolMessage{
		Action:            proto.ActionConnected,
		ConnectionID:      "connection-id",
		ConnectionDetails: &proto.ConnectionDetails{},
	}

	err := ablytest.ConnWaiter(c, c.Connect, ably.ConnectionEventConnected).Wait()
	if err != nil {
		t.Fatal(err)
	}

	ablytest.Instantly.Recv(t, nil, dials, t.Fatalf)

	tokenErr := proto.ErrorInfo{
		StatusCode: 401,
		Code:       40141,
		Message:    "fake token error",
	}

	stateChanges := make(chan ably.ConnectionStateChange, 1)

	off := c.Connection.OnAll(func(change ably.ConnectionStateChange) {
		stateChanges <- change
	})
	defer off()

	in <- &proto.ProtocolMessage{
		Action: proto.ActionDisconnected,
		Error:  &tokenErr,
	}

	// The DISCONNECTED causes a reauth, and dial again with the new
	// token.
	var dialURL *url.URL
	ablytest.Instantly.Recv(t, &dialURL, dials, t.Fatalf)

	if expected, got := "good:token", dialURL.Query().Get("access_token"); expected != got {
		t.Errorf("expected reauthorization with token returned by the authCallback; got %q", got)
	}

	// Simulate a successful reconnection.
	in <- &proto.ProtocolMessage{
		Action:            proto.ActionConnected,
		ConnectionID:      "new-connection-id",
		ConnectionDetails: &proto.ConnectionDetails{},
	}

	// Expect a UPDATED event.

	var change ably.ConnectionStateChange
	ablytest.Instantly.Recv(t, &change, stateChanges, t.Fatalf)

	if change.Event != ably.ConnectionEventUpdated {
		t.Fatalf("expected UPDATED event; got %v", change)
	}

	// Expect no further events.break
	ablytest.Instantly.NoRecv(t, nil, stateChanges, t.Fatalf)
}

func TestRealtimeConn_RTN15i_OnErrorWhenConnected(t *testing.T) {
	t.Parallel()

	in := make(chan *proto.ProtocolMessage, 1)
	out := make(chan *proto.ProtocolMessage, 16)

	c, _ := ably.NewRealtime(ably.ClientOptions{}.
		Token("fake:token").
		AutoConnect(false).
		Dial(ablytest.MessagePipe(in, out)))

	// Get the connection to CONNECTED.

	in <- &proto.ProtocolMessage{
		Action:            proto.ActionConnected,
		ConnectionID:      "connection-id",
		ConnectionDetails: &proto.ConnectionDetails{},
	}

	err := ablytest.ConnWaiter(c, c.Connect, ably.ConnectionEventConnected).Wait()
	if err != nil {
		t.Fatal(err)
	}

	// Get a channel to ATTACHED.

	channel := c.Channels.Get("test")
	attachWaiter, err := channel.Attach()
	if err != nil {
		t.Fatal(err)
	}

	_ = <-out // consume ATTACH

	in <- &proto.ProtocolMessage{
		Action:  proto.ActionAttached,
		Channel: "test",
	}

	ablytest.Wait(attachWaiter, err)

	// Send a fake ERROR; expect a transition to FAILED.

	errorCode := 50123

	channelFailed := make(ably.ChannelStateChanges, 1)
	off := channel.On(ably.ChannelEventFailed, channelFailed.Receive)
	defer off()

	err = ablytest.ConnWaiter(c, func() {
		in <- &proto.ProtocolMessage{
			Action: proto.ActionError,
			Error: &proto.ErrorInfo{
				StatusCode: 500,
				Code:       errorCode,
				Message:    "fake error",
			},
		}
	}, ably.ConnectionEventFailed).Wait()

	var errorInfo *ably.ErrorInfo
	if !errors.As(err, &errorInfo) {
		t.Fatal(err)
	}
	if expected, got := errorCode, errorInfo.Code; expected != got {
		t.Fatalf("expected error code %d; got %v", expected, errorInfo)
	}

	if expected, got := errorInfo, c.Connection.ErrorReason(); got == nil || *expected != *got {
		t.Fatalf("expected %v; got %v", expected, got)
	}

	// The channel should be moved to FAILED too.

	ablytest.Instantly.Recv(t, nil, channelFailed, t.Fatalf)

	if expected, got := ably.ChannelStateFailed, channel.State(); expected != got {
		t.Fatalf("expected channel in state %v; got %v", expected, got)
	}
}

func TestRealtimeConn_RTN16(t *testing.T) {
	t.Parallel()
	app, c := ablytest.NewRealtime(ably.ClientOptions{})
	defer safeclose(t, ablytest.FullRealtimeCloser(c), app)

	err := ablytest.ConnWaiter(c, c.Connect, ably.ConnectionEventConnected).Wait()
	if err != nil {
		t.Fatal(err)
	}
	channel := c.Channels.Get("channel")
	if err := ablytest.Wait(channel.Attach()); err != nil {
		t.Fatal(err)
	}
	if err := ablytest.Wait(channel.Publish("name", "data")); err != nil {
		t.Fatal(err)
	}
	prevMsgSerial := c.Connection.MsgSerial()

	client := app.NewRealtime(ably.ClientOptions{}.
		Recover(c.Connection.RecoveryKey()))
	defer safeclose(t, ablytest.FullRealtimeCloser(client))

	err = ablytest.ConnWaiter(client, client.Connect, ably.ConnectionEventConnected).Wait()
	if err != nil {
		t.Fatal(err)
	}
	{ //RTN16b, RTN16f
		if !sameConnection(client.Connection.Key(), c.Connection.Key()) {
			t.Errorf("expected the same connection")
		}

		if expected, got := prevMsgSerial, client.Connection.MsgSerial(); expected != got {
			t.Errorf("expected %d got %d", expected, got)
		}
		if true {
			return
		}
	}

	{ //(RTN16c)
		client.Close()
		if key := client.Connection.Key(); key != "" {
			t.Errorf("expected key to be empty got %q instead", key)
		}

		if recover := client.Connection.RecoveryKey(); recover != "" {
			t.Errorf("expected recovery key to be empty got %q instead", recover)
		}
		if id := client.Connection.ID(); id != "" {
			t.Errorf("expected id to be empty got %q instead", id)
		}
	}
	{ //(RTN16e)
		// This test was adopted from the ably-js project
		// https://github.com/ably/ably-js/blob/340e5ce31dc9d7434a06ae4e1eec32bdacc9c6c5/spec/realtime/connection.test.js#L119
		var query url.Values
		fakeRecoveryKey := "_____!ablygo_test_fake-key____:5:3"
		client2 := app.NewRealtime(ably.ClientOptions{}.
			Recover(fakeRecoveryKey).
			Dial(func(protocol string, u *url.URL) (proto.Conn, error) {
				query = u.Query()
				return ablyutil.DialWebsocket(protocol, u)
			}))
		defer safeclose(t, ablytest.FullRealtimeCloser(client2))
		err = ablytest.ConnWaiter(client2, client2.Connect, ably.ConnectionEventConnected).Wait()
		if err == nil {
			t.Fatal("expected reason to be set")
		}
		{ // (RTN16a)
			recover := query.Get("recover")
			if recover == "" {
				t.Fatal("expected resume query param to be set")
			}
			parts := strings.Split(fakeRecoveryKey, ":")
			if recover != parts[0] {
				t.Errorf("resume: expected %q got %q", parts[0], recover)
			}
			serial := query.Get("connectionSerial")
			if serial == "" {
				t.Fatal("expected connectionSerial query param to be set")
			}
			if serial != parts[1] {
				t.Errorf("connectionSerial: expected %q got %q", parts[1], serial)
			}
		}
		{ //(RTN16e)
			info := err.(*ably.ErrorInfo)
			code := 80008
			if info.Code != code {
				// verify unrecoverable-connection error set in stateChange.reason
				t.Errorf("expected 80000 got %d", info.Code)
			}
			reason := client2.Connection.ErrorReason()
			if reason.Code != code {
				// verify unrecoverable-connection error set in connection.errorReason
				t.Errorf("expected 80000 got %d", reason.Code)
			}
			if serial := client2.Connection.Serial(); serial != -1 {
				// verify serial is -1 (new connection), not 5
				t.Errorf("expected -1 got %d", serial)
			}
			if serial := client2.Connection.MsgSerial(); serial != 0 {
				// (RTN16f)
				// verify msgSerial is 0 (new connection), not 3
				t.Errorf("expected 0 got %d", serial)
			}
			fake := "ablygo_test_fake"
			if key := client2.Connection.Key(); strings.Contains(key, fake) {
				// verify connection using a new connectionkey
				t.Errorf("expected %q not to contain %q", key, fake)
			}
		}
	}
}

func sameConnection(a, b string) bool {
	return strings.Split(a, "-")[0] == strings.Split(b, "-")[0]
}

func TestRealtimeConn_RTN23(t *testing.T) {
	t.Parallel()

	connDetails := proto.ConnectionDetails{
		ConnectionKey:      "foo",
		ConnectionStateTTL: proto.DurationFromMsecs(time.Millisecond * 20),
		MaxIdleInterval:    proto.DurationFromMsecs(time.Millisecond * 5),
	}

	dials := make(chan *url.URL, 1)
	var in chan *proto.ProtocolMessage
	realtimeRequestTimeout := time.Millisecond
	c, _ := ably.NewRealtime(ably.ClientOptions{}.
		AutoConnect(false).
		Token("fake:token").
		RealtimeRequestTimeout(realtimeRequestTimeout).
		Dial(func(p string, u *url.URL) (proto.Conn, error) {
			in = make(chan *proto.ProtocolMessage, 1)
			in <- &proto.ProtocolMessage{
				Action:            proto.ActionConnected,
				ConnectionID:      "connection",
				ConnectionDetails: &connDetails,
			}
			dials <- u
			return ablytest.MessagePipe(in, nil,
				ablytest.MessagePipeWithNowFunc(time.Now),
			)(p, u)
		}))
	err := ablytest.ConnWaiter(c, c.Connect, ably.ConnectionEventConnected).Wait()
	if err != nil {
		t.Fatal(err)
	}
	var dialed *url.URL
	ablytest.Instantly.Recv(t, &dialed, dials, t.Fatalf)
	// RTN23b
	h := dialed.Query().Get("heartbeats")
	if h != "true" {
		t.Errorf("expected heartbeats query param to be true got %q", h)
	}

	maxIdleInterval := time.Duration(connDetails.MaxIdleInterval)
	receiveTimeout := realtimeRequestTimeout + maxIdleInterval

	disconnected := make(chan *ably.ErrorInfo, 1)
	c.Connection.Once(ably.ConnectionEventDisconnected, func(e ably.ConnectionStateChange) {
		disconnected <- e.Reason
	})
	in <- &proto.ProtocolMessage{
		Action: proto.ActionHeartbeat,
	}
	// The connection should not disconnect as we received the heartbeat message
	ablytest.Before(receiveTimeout).NoRecv(t, nil, disconnected, t.Fatalf)

	// RTN23a The connection should be disconnected due to lack of activity past
	// receiveTimeout
	var reason *ably.ErrorInfo
	ablytest.Instantly.Recv(t, &reason, disconnected, t.Fatalf)

	// make sure the reason is timeout
	if !strings.Contains(reason.Error(), "timeout") {
		t.Errorf("expected %q to contain timeout", reason.Error())
	}
}<|MERGE_RESOLUTION|>--- conflicted
+++ resolved
@@ -977,9 +977,6 @@
 	}
 }
 
-<<<<<<< HEAD
-func TestRealtimeConn_RTN15g_NewConnectionOnLost(t *testing.T) {
-=======
 func TestRealtimeConn_RTN15d_MessageRecovery(t *testing.T) {
 	t.Parallel()
 
@@ -1097,7 +1094,6 @@
 }
 
 func TestRealtimeConn_RTN15g_NewConnectionOnStateLost(t *testing.T) {
->>>>>>> 65b4bf70
 	t.Parallel()
 
 	out := make(chan *proto.ProtocolMessage, 16)
